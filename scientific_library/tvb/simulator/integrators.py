# -*- coding: utf-8 -*-
#
#
#  TheVirtualBrain-Scientific Package. This package holds all simulators, and 
# analysers necessary to run brain-simulations. You can use it stand alone or
# in conjunction with TheVirtualBrain-Framework Package. See content of the
# documentation-folder for more details. See also http://www.thevirtualbrain.org
#
# (c) 2012-2020, Baycrest Centre for Geriatric Care ("Baycrest") and others
#
# This program is free software: you can redistribute it and/or modify it under the
# terms of the GNU General Public License as published by the Free Software Foundation,
# either version 3 of the License, or (at your option) any later version.
# This program is distributed in the hope that it will be useful, but WITHOUT ANY
# WARRANTY; without even the implied warranty of MERCHANTABILITY or FITNESS FOR A
# PARTICULAR PURPOSE.  See the GNU General Public License for more details.
# You should have received a copy of the GNU General Public License along with this
# program.  If not, see <http://www.gnu.org/licenses/>.
#
#
#   CITATION:
# When using The Virtual Brain for scientific publications, please cite it as follows:
#
#   Paula Sanz Leon, Stuart A. Knock, M. Marmaduke Woodman, Lia Domide,
#   Jochen Mersmann, Anthony R. McIntosh, Viktor Jirsa (2013)
#       The Virtual Brain: a simulator of primate brain network dynamics.
#   Frontiers in Neuroinformatics (7:10. doi: 10.3389/fninf.2013.00010)
#
#

"""
Defines a set of integration methods for both deterministic and stochastic
differential equations.

Using an integration step size ``dt`` from the following list:
    [0.244140625, 0.1220703125, 0.06103515625, 0.048828125, 0.0244140625, 0.01220703125, 0.009765625, 0.006103515625, 0.0048828125]

will be consistent with Monitor periods corresponding to any of [4096, 2048, 1024, 512, 256, 128] Hz

# TODO: error analysis

.. moduleauthor:: Stuart A. Knock <Stuart@tvb.invalid>
.. moduleauthor:: Marmaduke Woodman <marmaduke.woodman@univ-amu.fr>
.. moduleauthor:: Noelia Montejo <Noelia@tvb.invalid>

"""
import abc
import functools
import scipy.integrate
from . import noise
from .common import get_logger, simple_gen_astr
from tvb.basic.neotraits.api import HasTraits, Attr, NArray, Float

LOG = get_logger(__name__)


class Integrator(HasTraits):
    """
    The Integrator class is a base class for the integration methods...

    .. [1] Kloeden and Platen, Springer 1995, *Numerical solution of stochastic
        differential equations.*

    .. [2] Riccardo Mannella, *Integration of Stochastic Differential Equations
        on a Computer*, Int J. of Modern Physics C 13(9): 1177--1194, 2002.

    .. [3] R. Mannella and V. Palleschi, *Fast and precise algorithm for 
        computer simulation of stochastic differential equations*, Phys. Rev. A
        40: 3381, 1989.

    """

    dt = Float(
        label="Integration-step size (ms)",
        default=0.01220703125, #0.015625,
        #range = basic.Range(lo= 0.0048828125, hi=0.244140625, step= 0.1, base=2.)  mh: was commented
        required=True,
        doc="""The step size used by the integration routine in ms. This
        should be chosen to be small enough for the integration to be
        numerically stable. It is also necessary to consider the desired sample
        period of the Monitors, as they are restricted to being integral
        multiples of this value. The default value is set such that all built-in
        models are numerically stable with there default parameters and because
        it is consitent with Monitors using sample periods corresponding to
        powers of 2 from 128 to 4096Hz."""
    )

    bounded_state_variable_indices = NArray(
        dtype=int,
        label="indices of the state variables to be bounded by the integrators "
              "within the boundaries in the boundaries' values array",
        required=False)

    state_variable_boundaries = NArray(
        label="The boundary values of the state variables",
        required=False)

    clamped_state_variable_indices = NArray(
        dtype=int,
        label="indices of the state variables to be clamped by the integrators to the values in the clamped_values array",
        required=False)

    clamped_state_variable_values = NArray(
        label="The values of the state variables which are clamped ",
        required=False)

    @abc.abstractmethod
    def scheme(self, X, dfun, coupling, local_coupling, stimulus):
        """
        The scheme of integrator should take a state and provide the next
        state in time, e.g. for a differential equation, scheme should take
        :math:`X` and provide an appropriate :math:`X + dX` (dfun in the code).

        """

    def bound_state(self, X):
        for sv_ind, sv_bounds in \
                zip(self.bounded_state_variable_indices,
                    self.state_variable_boundaries):
            if sv_bounds[0] is not None:
                X[sv_ind][X[sv_ind] < sv_bounds[0]] = sv_bounds[0]
            if sv_bounds[1] is not None:
                X[sv_ind][X[sv_ind] > sv_bounds[1]] = sv_bounds[1]

    def clamp_state(self, X):
        X[self.clamped_state_variable_indices] = self.clamped_state_variable_values

    def bound_and_clamp(self, state):
        # If there is a state boundary...
        if self.state_variable_boundaries is not None:
            # ...use the integrator's bound_state
            self.bound_state(state)
        # If there is a stte clamping...
        if self.clamped_state_variable_values is not None:
            # ...use the integrator's clamp_state
            self.clamp_state(state)

    def integrate_with_update(self, X, model, coupling, local_coupling, stimulus):
        temp = model.update_state_variables_before_integration(X, coupling, local_coupling, stimulus)
        if temp is not None:
            X = temp
            self.bound_and_clamp(X)
        X = self.integrate(X, model, coupling, local_coupling, stimulus)
        temp = model.update_state_variables_after_integration(X)
        if temp is not None:
            X = temp
            self.bound_and_clamp(X)
        return X

    def integrate(self, X, model, coupling, local_coupling, stimulus):
<<<<<<< HEAD
        X[model.state_variables_mask] = self.scheme(X[model.state_variables_mask], model.dfun, coupling, local_coupling, stimulus)
=======
        X = self.scheme(X, model.dfun, coupling, local_coupling, stimulus)
>>>>>>> a4ce5c17
        self.bound_and_clamp(X)
        return X

    def __str__(self):
        return simple_gen_astr(self, 'dt')


class IntegratorStochastic(Integrator):
    r"""
    The IntegratorStochastic class is a base class for the stochastic
    integration methods. It derives from the Integrator abstract base class.

    We consider a stochastic differential equation has the generic form:

        .. math::
            \dot{X}_i(t) = dX_i(\vec{X}) + g_i(\vec{X})  \xi(t)

    where we assume that the stochastic process :math:`\xi` is a Gaussian
    forcing. In the deterministic case, :math:`g(X)` would be zero. The full
    algorithm, for one external stochastic forcing which is additive, is:

        .. math::
            X_i(t) = X_i(0) + g_i(X) Z_1(t) + dX_i t + Z_2(t) dX_{i,k} g_k(X) +
                    0.5 dX_{i,jk} g_j(X) g_k(X) Z_3(t) + 0.5 t^2 dX_{i,j} dX_j

    where :math:`Z_1`, :math:`Z_2` and :math:`Z_3` are Gaussian variables,
    assuming the Einstein notation and defining:

        .. math::
            dX_{i,j} = \frac{\partial dX_i}{\partial X_j}

    """

    noise = Attr(
        field_type=noise.Noise,
        label = "Integration Noise",
        default=noise.Additive(),
        required = True,
        doc = """The stochastic integrator's noise source. It incorporates its
        own instance of Numpy's RandomState.""")  # type: noise.Noise

    def __str__(self):
        return simple_gen_astr(self, 'dt noise')


class HeunDeterministic(Integrator):
    """
    It is a simple example of a predictor-corrector method. It is also known as
    modified trapezoidal method, which uses the Euler method as its predictor.
    And it is also a implicit integration scheme.

    """

    _ui_name = "Heun"

    def scheme(self, X, dfun, coupling, local_coupling, stimulus):
        r"""
        From [1]_:

        .. math::
            X_{n+1} &= X_n + dt (dX(t_n, X_n) + 
                                 dX(t_{n+1}, \tilde{X}_{n+1})) / 2 \\
            \tilde{X}_{n+1} &= X_n + dt dX(t_n, X_n)

        cf. Equation 1.11, page 283.

        """
        #import pdb; pdb.set_trace()
        m_dx_tn = dfun(X, coupling, local_coupling)
        inter = X + self.dt * (m_dx_tn + stimulus)
        if self.state_variable_boundaries is not None:
            self.bound_state(inter)
        if self.clamped_state_variable_values is not None:
            self.clamp_state(inter)

        dX = (m_dx_tn + dfun(inter, coupling, local_coupling)) * self.dt / 2.0

        X_next = X + dX + self.dt * stimulus
        if self.state_variable_boundaries is not None:
            self.bound_state(X_next)
        if self.clamped_state_variable_values is not None:
            self.clamp_state(X_next)
        return X_next


class HeunStochastic(IntegratorStochastic):
    """
    It is a simple example of a predictor-corrector method. It is also known as
    modified trapezoidal method, which uses the Euler method as its predictor.

    """

    _ui_name = "Stochastic Heun"

    def scheme(self, X, dfun, coupling, local_coupling, stimulus):
        """
        From [2]_:

        .. math::
            X_i(t) = X_i(t-1) + dX(X_i(t)/2 + dX(X_i(t-1))) dt + g_i(X) Z_1

        in our case, :math:`noise = Z_1`

        See page 1180.

        """
        noise = self.noise.generate(X.shape)
        noise_gfun = self.noise.gfun(X)
        if (noise_gfun.shape != (1,) and noise.shape[0] != noise_gfun.shape[0]):
            msg = str("Got shape %s for noise but require %s."
                      " You need to reconfigure noise after you have changed your model."%(
                       noise_gfun.shape, (noise.shape[0], noise.shape[1])))
            raise Exception(msg)

        m_dx_tn = dfun(X, coupling, local_coupling)

        noise *= noise_gfun

        inter = X + self.dt * m_dx_tn + noise + self.dt * stimulus
        if self.state_variable_boundaries is not None:
            self.bound_state(inter)
        if self.clamped_state_variable_values is not None:
            self.clamp_state(inter)

        dX = (m_dx_tn + dfun(inter, coupling, local_coupling)) * self.dt / 2.0

        X_next = X + dX + noise + self.dt * stimulus
        if self.state_variable_boundaries is not None:
            self.bound_state(X_next)
        if self.clamped_state_variable_values is not None:
            self.clamp_state(X_next)

        return X_next


class EulerDeterministic(Integrator):
    """
    It is the simplest difference methods for the initial value problem. The
    recursive structure of Euler scheme, which evaluates approximate values to
    the Ito process at the discretization instants only, is the key to its
    successful implementation.

    """

    _ui_name = "Euler"

    def scheme(self, X, dfun, coupling, local_coupling, stimulus):
        r"""

        .. math::
            X_{n+1} = X_n + dt \, dX(t_n, X_n)

        cf. Equations 1.3 and 1.13, pages 305 and 306 respectively.

        """

        self.dX = dfun(X, coupling, local_coupling) 

        X_next = X + self.dt * (self.dX + stimulus)
        if self.state_variable_boundaries is not None:
            self.bound_state(X_next)
        if self.clamped_state_variable_values is not None:
            self.clamp_state(X_next)
        return X_next


class EulerStochastic(IntegratorStochastic):
    """
    It is the simplest difference methods for the initial value problem. The
    recursive structure of Euler scheme, which evaluates approximate values to
    the Ito process at the discretization instants only, is the key to its
    successful implementation.

    """

    _ui_name = "Euler-Maruyama"

    def scheme(self, X, dfun, coupling, local_coupling, stimulus):
        r"""
        Ones of the simplest time discrete approximations of an Ito process is
        Euler-Maruyama approximation, that satisfies the scalar stochastic
        differential equation (From [1]_, page 305):

        .. math::
            X_{n+1} = X_n + dX(t_n, X_n) \, dt + g(X_n) Z_1

        in our case, :math:`noise = Z_1`

        cf. Equations 1.3 and 1.13, pages 305 and 306 respectively.

        """

        noise = self.noise.generate(X.shape)
        dX = dfun(X, coupling, local_coupling) * self.dt 
        noise_gfun = self.noise.gfun(X)
        X_next = X + dX + noise_gfun * noise + self.dt * stimulus
        if self.state_variable_boundaries is not None:
            self.bound_state(X_next)
        if self.clamped_state_variable_values is not None:
            self.clamp_state(X_next)
        return X_next


class RungeKutta4thOrderDeterministic(Integrator):
    """
    The Runge-Kutta method is a standard procedure with most one-step methods.

    """

    _ui_name = "Runge-Kutta 4th order"

    def scheme(self, X, dfun, coupling, local_coupling=0.0, stimulus=0.0):
        r"""
        The classical 4th order Runge-Kutta method is an explicit method.
        The 4th order Runge-Kutta methods are the most commonly used,
        representing a good compromise between accuracy and computational
        effort.

        From [1]_, pages 289-290, cf. Equation 2.8

        .. math::
            y_{n+1} &= y_n + 1/6 h (k_1 + 2 k_2 + 2 k_3 + k_4) \\
            t_{n+1} &= t_n + h \\
            k_1 &= f(t_n, y_n) \\
            k_2 &= f(t_n + h/2, y_n + h k_1 / 2) \\
            k_3 &= f(t_n + h/2, y_n + h k_2 / 2) \\
            k_4 &= f(t_n + h, y_n + h k_3)


        """

        dt = self.dt
        dt2 = dt / 2.0
        dt6 = dt / 6.0

        k1 = dfun(X, coupling, local_coupling)
        inter_k1 = X + dt2 * k1
        if self.state_variable_boundaries is not None:
            self.bound_state(inter_k1)
        if self.clamped_state_variable_values is not None:
            self.clamp_state(inter_k1)
        k2 = dfun(inter_k1, coupling, local_coupling)
        inter_k2 = X + dt2 * k2
        if self.state_variable_boundaries is not None:
            self.bound_state(inter_k2)
        if self.clamped_state_variable_values is not None:
            self.clamp_state(inter_k2)
        k3 = dfun(inter_k2, coupling, local_coupling)
        inter_k3 = X + dt * k3
        if self.state_variable_boundaries is not None:
            self.bound_state(inter_k3)
        if self.clamped_state_variable_values is not None:
            self.clamp_state(inter_k3)
        k4 = dfun(inter_k3, coupling, local_coupling)

        dX = dt6 * (k1 + 2.0 * k2 + 2.0 * k3 + k4)

        X_next = X + dX + self.dt * stimulus
        if self.state_variable_boundaries is not None:
            self.bound_state(X_next)
        if self.clamped_state_variable_values is not None:
            self.clamp_state(X_next)
        return X_next


class Identity(Integrator):
    """
    The Identity integrator does not apply any scheme to the
    provided dfun, only returning its results.

    This allows the model to determine its stepping scheme
    directly, and may be used for difference equations and
    cellular automata.

    """

    _ui_name = "Difference equation"

    def scheme(self, X, dfun, coupling=None, local_coupling=0.0, stimulus=0.0):
        """
        The identity scheme simply returns the results of the dfun and
        stimulus.

        .. math::
            x_{n+1} = f(x_{n})

        """

        return dfun(X, coupling, local_coupling) + stimulus


class SciPyODEBase(object):
    "Provides a base class for integrators using SciPy's ode class."

    def _dfun_wrapper(self, dfun, state_shape):
        @functools.wraps(dfun)
        def wrapper(t, X_, coupling=None, local_coupling=0.0):
            X = X_.reshape(state_shape)
            dXdt = dfun(X, coupling, local_coupling)
            return dXdt.ravel()
        return wrapper

    def _prepare_ode(self, X, dfun):
        ode = scipy.integrate.ode(self._dfun_wrapper(dfun, X.shape))
        ode.set_initial_value(X.ravel())
        ode.set_integrator(self._scipy_ode_integrator_name,
                           first_step=self.dt / 5.0)
        LOG.debug('prepped backing SciPy ODE integrator %r', ode)
        return ode

    _ode = None

    def _apply_ode(self, X, dfun, coupling, local_coupling, stimulus):
        if self._ode is None:
            self._ode = self._prepare_ode(X, dfun)
        self._ode.y[:] = X.ravel()
        self._ode.set_f_params(coupling, local_coupling)
        return self._ode.integrate(self._ode.t + self.dt).reshape(X.shape) + self.dt * stimulus


# TODO: Find a solution for boundary application for intermediate steps of SciPy O/SDE solvers
# Right now they would behave differently than the TVB ones.


class SciPyODE(SciPyODEBase):

    def scheme(self, X, dfun, coupling, local_coupling, stimulus):
        X_next = self._apply_ode(X, dfun, coupling, local_coupling, stimulus)
        if self.state_variable_boundaries is not None:
            self.bound_state(X_next)
        if self.clamped_state_variable_values is not None:
            self.clamp_state(X_next)
        return X_next

class SciPySDE(SciPyODEBase):

    def scheme(self, X, dfun, coupling, local_coupling, stimulus):
        X_next = self._apply_ode(X, dfun, coupling, local_coupling, stimulus)
        X_next += self.noise.gfun(X) * self.noise.generate(X.shape)
        if self.state_variable_boundaries is not None:
            self.bound_state(X_next)
        if self.clamped_state_variable_values is not None:
            self.clamp_state(X_next)
        return X_next


class VODE(SciPyODE, Integrator):
    _scipy_ode_integrator_name = "vode"
    _ui_name = "Variable-order Adams / BDF"


class VODEStochastic(SciPySDE, IntegratorStochastic):
    _scipy_ode_integrator_name = "vode"
    _ui_name = "Stochastic variable-order Adams / BDF"


class Dopri5(SciPyODE, Integrator):
    _scipy_ode_integrator_name = "dopri5"
    _ui_name = "Dormand-Prince, order (4, 5)"


class Dopri5Stochastic(SciPySDE, IntegratorStochastic):
    _scipy_ode_integrator_name = "dopri5"
    _ui_name = "Stochastic Dormand-Prince, order (4, 5)"

class Dop853(SciPyODE, Integrator):
    _scipy_ode_integrator_name = "dop853"
    _ui_name = "Dormand-Prince, order 8 (5, 3)"

class Dop853Stochastic(SciPySDE, IntegratorStochastic):
    _scipy_ode_integrator_name = "dop853"
    _ui_name = "Stochastic Dormand-Prince, order 8 (5, 3)"<|MERGE_RESOLUTION|>--- conflicted
+++ resolved
@@ -130,7 +130,7 @@
         if self.state_variable_boundaries is not None:
             # ...use the integrator's bound_state
             self.bound_state(state)
-        # If there is a stte clamping...
+        # If there is a state clamping...
         if self.clamped_state_variable_values is not None:
             # ...use the integrator's clamp_state
             self.clamp_state(state)
@@ -148,11 +148,7 @@
         return X
 
     def integrate(self, X, model, coupling, local_coupling, stimulus):
-<<<<<<< HEAD
-        X[model.state_variables_mask] = self.scheme(X[model.state_variables_mask], model.dfun, coupling, local_coupling, stimulus)
-=======
         X = self.scheme(X, model.dfun, coupling, local_coupling, stimulus)
->>>>>>> a4ce5c17
         self.bound_and_clamp(X)
         return X
 
