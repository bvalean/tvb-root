# -*- coding: utf-8 -*-
#
#
#  TheVirtualBrain-Scientific Package. This package holds all simulators, and 
# analysers necessary to run brain-simulations. You can use it stand alone or
# in conjunction with TheVirtualBrain-Framework Package. See content of the
# documentation-folder for more details. See also http://www.thevirtualbrain.org
#
# (c) 2012-2020, Baycrest Centre for Geriatric Care ("Baycrest") and others
#
# This program is free software: you can redistribute it and/or modify it under the
# terms of the GNU General Public License as published by the Free Software Foundation,
# either version 3 of the License, or (at your option) any later version.
# This program is distributed in the hope that it will be useful, but WITHOUT ANY
# WARRANTY; without even the implied warranty of MERCHANTABILITY or FITNESS FOR A
# PARTICULAR PURPOSE.  See the GNU General Public License for more details.
# You should have received a copy of the GNU General Public License along with this
# program.  If not, see <http://www.gnu.org/licenses/>.
#
#
#   CITATION:
# When using The Virtual Brain for scientific publications, please cite it as follows:
#
#   Paula Sanz Leon, Stuart A. Knock, M. Marmaduke Woodman, Lia Domide,
#   Jochen Mersmann, Anthony R. McIntosh, Viktor Jirsa (2013)
#       The Virtual Brain: a simulator of primate brain network dynamics.
#   Frontiers in Neuroinformatics (7:10. doi: 10.3389/fninf.2013.00010)
#
#

"""
Defines a set of integration methods for both deterministic and stochastic
differential equations.

Using an integration step size ``dt`` from the following list:
    [0.244140625, 0.1220703125, 0.06103515625, 0.048828125, 0.0244140625, 0.01220703125, 0.009765625, 0.006103515625, 0.0048828125]

will be consistent with Monitor periods corresponding to any of [4096, 2048, 1024, 512, 256, 128] Hz

# TODO: error analysis

.. moduleauthor:: Stuart A. Knock <Stuart@tvb.invalid>
.. moduleauthor:: Marmaduke Woodman <marmaduke.woodman@univ-amu.fr>
.. moduleauthor:: Noelia Montejo <Noelia@tvb.invalid>

"""
import abc
import functools
<<<<<<< HEAD
import numpy
=======
import numpy as np
>>>>>>> d60a4b85
import scipy.integrate
from . import noise
from .common import get_logger, simple_gen_astr
from tvb.basic.neotraits.api import HasTraits, Attr, NArray, Float

LOG = get_logger(__name__)


class Integrator(HasTraits):
    """
    The Integrator class is a base class for the integration methods...

    .. [1] Kloeden and Platen, Springer 1995, *Numerical solution of stochastic
        differential equations.*

    .. [2] Riccardo Mannella, *Integration of Stochastic Differential Equations
        on a Computer*, Int J. of Modern Physics C 13(9): 1177--1194, 2002.

    .. [3] R. Mannella and V. Palleschi, *Fast and precise algorithm for 
        computer simulation of stochastic differential equations*, Phys. Rev. A
        40: 3381, 1989.

    """

    dt = Float(
        label="Integration-step size (ms)",
        default=0.01220703125, #0.015625,
        #range = basic.Range(lo= 0.0048828125, hi=0.244140625, step= 0.1, base=2.)  mh: was commented
        required=True,
        doc="""The step size used by the integration routine in ms. This
        should be chosen to be small enough for the integration to be
        numerically stable. It is also necessary to consider the desired sample
        period of the Monitors, as they are restricted to being integral
        multiples of this value. The default value is set such that all built-in
        models are numerically stable with there default parameters and because
        it is consitent with Monitors using sample periods corresponding to
        powers of 2 from 128 to 4096Hz."""
    )

    bounded_state_variable_indices = NArray(
        dtype=int,
        label="indices of the state variables to be bounded by the integrators "
              "within the boundaries in the boundaries' values array",
        required=False)

    state_variable_boundaries = NArray(
        label="The boundary values of the state variables",
        required=False)

    clamped_state_variable_indices = NArray(
        dtype=int,
        label="indices of the state variables to be clamped by the integrators "
              "to the values in the clamped_values array",
        required=False)

    clamped_state_variable_values = NArray(
        label="The values of the state variables which are clamped ",
        required=False)

    _bounded_integration_state_variable_indices = None
    _integration_state_variable_boundaries = None
    _clamped_integration_state_variable_indices = None
    _clamped_integration_state_variable_values = None

    @abc.abstractmethod
    def scheme(self, X, dfun, coupling, local_coupling, stimulus):
        """
        The scheme of integrator should take a state and provide the next
        state in time, e.g. for a differential equation, scheme should take
        :math:`X` and provide an appropriate :math:`X + dX` (dfun in the code).

        """

    def _bound_state(self, X, indices, boundaries):
        for sv_ind, sv_bounds in zip(indices, boundaries):
            if sv_bounds[0] is not None:
                X[sv_ind][X[sv_ind] < sv_bounds[0]] = sv_bounds[0]
            if sv_bounds[1] is not None:
                X[sv_ind][X[sv_ind] > sv_bounds[1]] = sv_bounds[1]

    def bound_state(self, X):
        self._bound_state(X, self.bounded_state_variable_indices, self.state_variable_boundaries)

    def bound_integration_state(self, X):
        self._bound_state(X, self._bounded_integration_state_variable_indices,
                          self._integration_state_variable_boundaries)

    def _clamp_state(self, X, indices, values):
        X[indices] = values

    def clamp_state(self, X):
        self._clamp_state(X, self.clamped_state_variable_indices, self.clamped_state_variable_values)

    def clamp_integration_state(self, X):
        self._clamp_state(X, self._clamped_integration_state_variable_indices,
                          self._clamped_integration_state_variable_values)

    def configure_boundaries(self, model):
        if model.state_variable_boundaries is not None:
            indices = []
            boundaries = []
            for sv, sv_bounds in model.state_variable_boundaries.items():
                indices.append(model.state_variables.index(sv))
                boundaries.append(sv_bounds)
            sort_inds = np.argsort(indices)
            self.bounded_state_variable_indices = np.array(indices)[sort_inds]
            self.state_variable_boundaries = np.array(boundaries).astype("float64")[sort_inds]
        else:
            self.bounded_state_variable_indices = None
            self.state_variable_boundaries = None

    def set_random_state(self, random_state):
        self.log.warn("random_state supplied for non-stochastic integration")

    def bound_and_clamp(self, state):
        # If there is a state boundary...
        if self.state_variable_boundaries is not None:
            # ...use the integrator's bound_state
            self.bound_state(state)
        # If there is a state clamping...
        if self.clamped_state_variable_values is not None:
            # ...use the integrator's clamp_state
            self.clamp_state(state)

    def integration_bound_and_clamp(self, state):
        # If there is a state boundary...
        if self._integration_state_variable_boundaries is not None:
            # ...use the integrator's bound_state
            self.bound_integration_state(state)
        # If there is a state clamping...
        if self._clamped_integration_state_variable_values is not None:
            # ...use the integrator's clamp_state
            self.clamp_integration_state(state)

    def configure_boundaries(self, state_variables, state_variable_boundaries):
        if state_variable_boundaries is not None:
            indices = []
            boundaries = []
            for sv, sv_bounds in state_variable_boundaries.items():
                indices.append(state_variables.index(sv))
                boundaries.append(sv_bounds)
            sort_inds = numpy.argsort(indices)
            self.bounded_state_variable_indices = numpy.array(indices)[sort_inds]
            self.state_variable_boundaries = numpy.array(boundaries).astype("float64")[sort_inds]
            self._bounded_integration_state_variable_indices = numpy.copy(self.bounded_state_variable_indices)
            self._integration_state_variable_boundaries = numpy.copy(self.state_variable_boundaries)

    def reconfigure_boundaries_and_clamping_for_integration_state_variables(self, integration_state_variable_mask):
        integration_state_variable_indices = numpy.where(integration_state_variable_mask)[0].tolist()
        if self.state_variable_boundaries is not None:
            # If there are any state_variable_boundaries...
            bounded_integration_state_variable_indices = []
            integration_state_variable_boundaries = []
            # ...for each one of the bounded state variable indices and boundary values...
            for bound_sv_ind, bounds in zip(self._bounded_integration_state_variable_indices,
                                            self.state_variable_boundaries):
                # ...if the boundary indice corresponds to an integrated state variable...
                if bound_sv_ind in integration_state_variable_indices:
                    # ...add its integration state vector indice...
                    bounded_integration_state_variable_indices.append(
                        integration_state_variable_indices.index(bound_sv_ind))
                    # ...and the corresponding boundaries
                    integration_state_variable_boundaries.append(bounds)
            self._bounded_integration_state_variable_indices = \
                numpy.array(bounded_integration_state_variable_indices)
            self._integration_state_variable_boundaries = \
                numpy.array(integration_state_variable_boundaries)
        if self.clamped_state_variable_values is not None:
            # If there are any clamped values...
            clamped_integration_state_variable_indices = []
            clamped_integration_state_variable_values = []
            # ...for each one of the clamped state variable indices and clamped values...
            for clamp_sv_ind, clampval in zip(self.clamped_state_variable_indices,
                                              self.clamped_state_variable_values):
                # ...if the clamped indice corresponds to an integrated state variable...
                if clamp_sv_ind in integration_state_variable_indices:
                    # ...add its integration state vector indice...
                    clamped_integration_state_variable_indices.append(
                        integration_state_variable_indices.index(clamp_sv_ind))
                    # ...and the corresponding clamped value
                    clamped_integration_state_variable_values.append(clampval)
            self._clamped_integration_state_variable_indices = \
                numpy.array(clamped_integration_state_variable_indices)
            self._clamped_integration_state_variable_values = \
                numpy.array(clamped_integration_state_variable_values)

    def configure(self):
        # Set default configurations:
        self._clamped_integration_state_variable_indices = self.clamped_state_variable_indices
        self._clamped_integration_state_variable_values = self.clamped_state_variable_values
        self._bounded_integration_state_variable_indices = self.bounded_state_variable_indices
        self._integration_state_variable_boundaries = self.state_variable_boundaries
        super(Integrator, self).configure()

    def integrate_with_update(self, X, model, coupling, local_coupling, stimulus):
        temp = model.update_state_variables_before_integration(X, coupling, local_coupling, stimulus)
        if temp is not None:
            X = temp
            self.bound_and_clamp(X)
        X = self.integrate(X, model, coupling, local_coupling, stimulus)
        temp = model.update_state_variables_after_integration(X)
        if temp is not None:
            X = temp
            self.bound_and_clamp(X)
        return X

    def integrate(self, X, model, coupling, local_coupling, stimulus):
        X[model.state_variable_mask] = self.scheme(X[model.state_variable_mask],
                                                   model.dfun, coupling, local_coupling, stimulus)
        self.bound_and_clamp(X)
        return X

    def __str__(self):
        return simple_gen_astr(self, 'dt')


# TODO: Decide about permanent removal of bounding and clamping for intermediate steps of integration schemes.


class IntegratorStochastic(Integrator):
    r"""
    The IntegratorStochastic class is a base class for the stochastic
    integration methods. It derives from the Integrator abstract base class.

    We consider a stochastic differential equation has the generic form:

        .. math::
            \dot{X}_i(t) = dX_i(\vec{X}) + g_i(\vec{X})  \xi(t)

    where we assume that the stochastic process :math:`\xi` is a Gaussian
    forcing. In the deterministic case, :math:`g(X)` would be zero. The full
    algorithm, for one external stochastic forcing which is additive, is:

        .. math::
            X_i(t) = X_i(0) + g_i(X) Z_1(t) + dX_i t + Z_2(t) dX_{i,k} g_k(X) +
                    0.5 dX_{i,jk} g_j(X) g_k(X) Z_3(t) + 0.5 t^2 dX_{i,j} dX_j

    where :math:`Z_1`, :math:`Z_2` and :math:`Z_3` are Gaussian variables,
    assuming the Einstein notation and defining:

        .. math::
            dX_{i,j} = \frac{\partial dX_i}{\partial X_j}

    """

    noise = Attr(
        field_type=noise.Noise,
        label = "Integration Noise",
        default=noise.Additive(),
        required = True,
        doc = """The stochastic integrator's noise source. It incorporates its
        own instance of Numpy's RandomState.""")  # type: noise.Noise

    def set_random_state(self, random_state):
        if random_state is not None:
            self.noise.random_stream.set_state(random_state)
            msg = "random_state supplied with seed %s"
            self.log.info(msg, self.noise.random_stream.get_state()[1][0])

    def __str__(self):
        return simple_gen_astr(self, 'dt noise')


class HeunDeterministic(Integrator):
    """
    It is a simple example of a predictor-corrector method. It is also known as
    modified trapezoidal method, which uses the Euler method as its predictor.
    And it is also a implicit integration scheme.

    """

    _ui_name = "Heun"

    def scheme(self, X, dfun, coupling, local_coupling, stimulus):
        r"""
        From [1]_:

        .. math::
            X_{n+1} &= X_n + dt (dX(t_n, X_n) + 
                                 dX(t_{n+1}, \tilde{X}_{n+1})) / 2 \\
            \tilde{X}_{n+1} &= X_n + dt dX(t_n, X_n)

        cf. Equation 1.11, page 283.

        """
        #import pdb; pdb.set_trace()
        m_dx_tn = dfun(X, coupling, local_coupling)
        inter = X + self.dt * (m_dx_tn + stimulus)
        self.integration_bound_and_clamp(inter)

        dX = (m_dx_tn + dfun(inter, coupling, local_coupling)) * self.dt / 2.0

        X_next = X + dX + self.dt * stimulus

        return X_next


class HeunStochastic(IntegratorStochastic):
    """
    It is a simple example of a predictor-corrector method. It is also known as
    modified trapezoidal method, which uses the Euler method as its predictor.

    """

    _ui_name = "Stochastic Heun"

    def scheme(self, X, dfun, coupling, local_coupling, stimulus):
        """
        From [2]_:

        .. math::
            X_i(t) = X_i(t-1) + dX(X_i(t)/2 + dX(X_i(t-1))) dt + g_i(X) Z_1

        in our case, :math:`noise = Z_1`

        See page 1180.

        """
        noise = self.noise.generate(X.shape)
        noise_gfun = self.noise.gfun(X)
        if (noise_gfun.shape != (1,) and noise.shape[0] != noise_gfun.shape[0]):
            msg = str("Got shape %s for noise but require %s."
                      " You need to reconfigure noise after you have changed your model."%(
                       noise_gfun.shape, (noise.shape[0], noise.shape[1])))
            raise Exception(msg)

        m_dx_tn = dfun(X, coupling, local_coupling)

        noise *= noise_gfun

        inter = X + self.dt * m_dx_tn + noise + self.dt * stimulus
        self.integration_bound_and_clamp(inter)

        dX = (m_dx_tn + dfun(inter, coupling, local_coupling)) * self.dt / 2.0

        X_next = X + dX + noise + self.dt * stimulus

        return X_next


class EulerDeterministic(Integrator):
    """
    It is the simplest difference methods for the initial value problem. The
    recursive structure of Euler scheme, which evaluates approximate values to
    the Ito process at the discretization instants only, is the key to its
    successful implementation.

    """

    _ui_name = "Euler"

    def scheme(self, X, dfun, coupling, local_coupling, stimulus):
        r"""

        .. math::
            X_{n+1} = X_n + dt \, dX(t_n, X_n)

        cf. Equations 1.3 and 1.13, pages 305 and 306 respectively.

        """

        self.dX = dfun(X, coupling, local_coupling) 

        X_next = X + self.dt * (self.dX + stimulus)

        return X_next


class EulerStochastic(IntegratorStochastic):
    """
    It is the simplest difference methods for the initial value problem. The
    recursive structure of Euler scheme, which evaluates approximate values to
    the Ito process at the discretization instants only, is the key to its
    successful implementation.

    """

    _ui_name = "Euler-Maruyama"

    def scheme(self, X, dfun, coupling, local_coupling, stimulus):
        r"""
        Ones of the simplest time discrete approximations of an Ito process is
        Euler-Maruyama approximation, that satisfies the scalar stochastic
        differential equation (From [1]_, page 305):

        .. math::
            X_{n+1} = X_n + dX(t_n, X_n) \, dt + g(X_n) Z_1

        in our case, :math:`noise = Z_1`

        cf. Equations 1.3 and 1.13, pages 305 and 306 respectively.

        """

        noise = self.noise.generate(X.shape)
        dX = dfun(X, coupling, local_coupling) * self.dt 
        noise_gfun = self.noise.gfun(X)
        X_next = X + dX + noise_gfun * noise + self.dt * stimulus

        return X_next


class RungeKutta4thOrderDeterministic(Integrator):
    """
    The Runge-Kutta method is a standard procedure with most one-step methods.

    """

    _ui_name = "Runge-Kutta 4th order"

    def scheme(self, X, dfun, coupling, local_coupling=0.0, stimulus=0.0):
        r"""
        The classical 4th order Runge-Kutta method is an explicit method.
        The 4th order Runge-Kutta methods are the most commonly used,
        representing a good compromise between accuracy and computational
        effort.

        From [1]_, pages 289-290, cf. Equation 2.8

        .. math::
            y_{n+1} &= y_n + 1/6 h (k_1 + 2 k_2 + 2 k_3 + k_4) \\
            t_{n+1} &= t_n + h \\
            k_1 &= f(t_n, y_n) \\
            k_2 &= f(t_n + h/2, y_n + h k_1 / 2) \\
            k_3 &= f(t_n + h/2, y_n + h k_2 / 2) \\
            k_4 &= f(t_n + h, y_n + h k_3)


        """

        dt = self.dt
        dt2 = dt / 2.0
        dt6 = dt / 6.0

        k1 = dfun(X, coupling, local_coupling)
        inter_k1 = X + dt2 * k1
        self.integration_bound_and_clamp(inter_k1)

        k2 = dfun(inter_k1, coupling, local_coupling)
        inter_k2 = X + dt2 * k2
        self.integration_bound_and_clamp(inter_k2)

        k3 = dfun(inter_k2, coupling, local_coupling)
        inter_k3 = X + dt * k3
        self.integration_bound_and_clamp(inter_k3)

        k4 = dfun(inter_k3, coupling, local_coupling)

        dX = dt6 * (k1 + 2.0 * k2 + 2.0 * k3 + k4)

        X_next = X + dX + self.dt * stimulus

        return X_next


class Identity(Integrator):
    """
    The Identity integrator does not apply any scheme to the
    provided dfun, only returning its results.

    This allows the model to determine its stepping scheme
    directly, and may be used for difference equations and
    cellular automata.

    """

    _ui_name = "Difference equation"

    def scheme(self, X, dfun, coupling=None, local_coupling=0.0, stimulus=0.0):
        """
        The identity scheme simply returns the results of the dfun and
        stimulus.

        .. math::
            x_{n+1} = f(x_{n})

        """

        return dfun(X, coupling, local_coupling) + stimulus


class SciPyODEBase(object):
    "Provides a base class for integrators using SciPy's ode class."

    def _dfun_wrapper(self, dfun, state_shape):
        @functools.wraps(dfun)
        def wrapper(t, X_, coupling=None, local_coupling=0.0):
            X = X_.reshape(state_shape)
            dXdt = dfun(X, coupling, local_coupling)
            return dXdt.ravel()
        return wrapper

    def _prepare_ode(self, X, dfun):
        ode = scipy.integrate.ode(self._dfun_wrapper(dfun, X.shape))
        ode.set_initial_value(X.ravel())
        ode.set_integrator(self._scipy_ode_integrator_name,
                           first_step=self.dt / 5.0)
        LOG.debug('prepped backing SciPy ODE integrator %r', ode)
        return ode

    _ode = None

    def _apply_ode(self, X, dfun, coupling, local_coupling, stimulus):
        if self._ode is None:
            self._ode = self._prepare_ode(X, dfun)
        self._ode.y[:] = X.ravel()
        self._ode.set_f_params(coupling, local_coupling)
        return self._ode.integrate(self._ode.t + self.dt).reshape(X.shape) + self.dt * stimulus


# TODO: Find a solution for boundary application for intermediate steps of SciPy O/SDE solvers
# Right now they would behave differently than the TVB ones.


class SciPyODE(SciPyODEBase):

    def scheme(self, X, dfun, coupling, local_coupling, stimulus):
        X_next = self._apply_ode(X, dfun, coupling, local_coupling, stimulus)
        return X_next

class SciPySDE(SciPyODEBase):

    def scheme(self, X, dfun, coupling, local_coupling, stimulus):
        X_next = self._apply_ode(X, dfun, coupling, local_coupling, stimulus)
        X_next += self.noise.gfun(X) * self.noise.generate(X.shape)
        return X_next


class VODE(SciPyODE, Integrator):
    _scipy_ode_integrator_name = "vode"
    _ui_name = "Variable-order Adams / BDF"


class VODEStochastic(SciPySDE, IntegratorStochastic):
    _scipy_ode_integrator_name = "vode"
    _ui_name = "Stochastic variable-order Adams / BDF"


class Dopri5(SciPyODE, Integrator):
    _scipy_ode_integrator_name = "dopri5"
    _ui_name = "Dormand-Prince, order (4, 5)"


class Dopri5Stochastic(SciPySDE, IntegratorStochastic):
    _scipy_ode_integrator_name = "dopri5"
    _ui_name = "Stochastic Dormand-Prince, order (4, 5)"

class Dop853(SciPyODE, Integrator):
    _scipy_ode_integrator_name = "dop853"
    _ui_name = "Dormand-Prince, order 8 (5, 3)"

class Dop853Stochastic(SciPySDE, IntegratorStochastic):
    _scipy_ode_integrator_name = "dop853"
    _ui_name = "Stochastic Dormand-Prince, order 8 (5, 3)"<|MERGE_RESOLUTION|>--- conflicted
+++ resolved
@@ -46,11 +46,7 @@
 """
 import abc
 import functools
-<<<<<<< HEAD
-import numpy
-=======
 import numpy as np
->>>>>>> d60a4b85
 import scipy.integrate
 from . import noise
 from .common import get_logger, simple_gen_astr
@@ -130,16 +126,6 @@
                 X[sv_ind][X[sv_ind] < sv_bounds[0]] = sv_bounds[0]
             if sv_bounds[1] is not None:
                 X[sv_ind][X[sv_ind] > sv_bounds[1]] = sv_bounds[1]
-
-    def bound_state(self, X):
-        self._bound_state(X, self.bounded_state_variable_indices, self.state_variable_boundaries)
-
-    def bound_integration_state(self, X):
-        self._bound_state(X, self._bounded_integration_state_variable_indices,
-                          self._integration_state_variable_boundaries)
-
-    def _clamp_state(self, X, indices, values):
-        X[indices] = values
 
     def clamp_state(self, X):
         self._clamp_state(X, self.clamped_state_variable_indices, self.clamped_state_variable_values)
@@ -267,9 +253,6 @@
         return simple_gen_astr(self, 'dt')
 
 
-# TODO: Decide about permanent removal of bounding and clamping for intermediate steps of integration schemes.
-
-
 class IntegratorStochastic(Integrator):
     r"""
     The IntegratorStochastic class is a base class for the stochastic
@@ -569,6 +552,10 @@
 
     def scheme(self, X, dfun, coupling, local_coupling, stimulus):
         X_next = self._apply_ode(X, dfun, coupling, local_coupling, stimulus)
+        if self.state_variable_boundaries is not None:
+            self.bound_state(X_next)
+        if self.clamped_state_variable_values is not None:
+            self.clamp_state(X_next)
         return X_next
 
 class SciPySDE(SciPyODEBase):
@@ -576,6 +563,10 @@
     def scheme(self, X, dfun, coupling, local_coupling, stimulus):
         X_next = self._apply_ode(X, dfun, coupling, local_coupling, stimulus)
         X_next += self.noise.gfun(X) * self.noise.generate(X.shape)
+        if self.state_variable_boundaries is not None:
+            self.bound_state(X_next)
+        if self.clamped_state_variable_values is not None:
+            self.clamp_state(X_next)
         return X_next
 
 
