--- conflicted
+++ resolved
@@ -406,11 +406,6 @@
         node_coupling = self._loop_compute_node_coupling(start_step)
 
         # integration loop
-<<<<<<< HEAD
-        n_steps = int(math.ceil(self.simulation_length / self.integrator.dt))
-        for step in range(start_step, start_step + n_steps):
-            # needs implementing by history + coupling?
-=======
         if n_steps is None:
             n_steps = int(math.ceil(self.simulation_length / self.integrator.dt))
         else:
@@ -420,7 +415,6 @@
         for step in range(self.current_step + 1, self.current_step + n_steps + 1):
             # needs implementing by hsitory + coupling?
             node_coupling = self._loop_compute_node_coupling(step)
->>>>>>> 6fab0fe0
             self._loop_update_stimulus(step, stimulus)
             state = self.integrator.scheme(state, self.model.dfun, node_coupling, local_coupling, stimulus)
             self._loop_update_history(step, n_reg, state)
