# -*- coding: utf-8 -*-
#
#
#  TheVirtualBrain-Scientific Package. This package holds all simulators, and 
# analysers necessary to run brain-simulations. You can use it stand alone or
# in conjunction with TheVirtualBrain-Framework Package. See content of the
# documentation-folder for more details. See also http://www.thevirtualbrain.org
#
# (c) 2012-2020, Baycrest Centre for Geriatric Care ("Baycrest") and others
#
# This program is free software: you can redistribute it and/or modify it under the
# terms of the GNU General Public License as published by the Free Software Foundation,
# either version 3 of the License, or (at your option) any later version.
# This program is distributed in the hope that it will be useful, but WITHOUT ANY
# WARRANTY; without even the implied warranty of MERCHANTABILITY or FITNESS FOR A
# PARTICULAR PURPOSE.  See the GNU General Public License for more details.
# You should have received a copy of the GNU General Public License along with this
# program.  If not, see <http://www.gnu.org/licenses/>.
#
#
#   CITATION:
# When using The Virtual Brain for scientific publications, please cite it as follows:
#
#   Paula Sanz Leon, Stuart A. Knock, M. Marmaduke Woodman, Lia Domide,
#   Jochen Mersmann, Anthony R. McIntosh, Viktor Jirsa (2013)
#       The Virtual Brain: a simulator of primate brain network dynamics.
#   Frontiers in Neuroinformatics (7:10. doi: 10.3389/fninf.2013.00010)
#
#

"""
This is the main module of the simulator. It defines the Simulator class which
brings together all the structural and dynamic components necessary to define a
simulation and the method for running the simulation.

.. moduleauthor:: Stuart A. Knock <Stuart@tvb.invalid>
.. moduleauthor:: Marmaduke Woodman <marmaduke.woodman@univ-amu.fr>
.. moduleauthor:: Paula Sanz Leon <Paula@tvb.invalid>

"""

import math
import time

import numpy
import scipy.sparse
from tvb.basic.neotraits.api import HasTraits, Attr, NArray, List, Float
from tvb.basic.profile import TvbProfile
from tvb.datatypes import cortex, connectivity, patterns
from tvb.simulator import models, integrators, monitors, coupling

from .common import psutil, numpy_add_at
from .history import SparseHistory


# TODO with refactor, this becomes more of a builder, since iterator will account for
# most of the runtime associated with a simulation.
class Simulator(HasTraits):
    _spatial_param_reshape = None
    _dfun = None

    """A Simulator assembles components required to perform simulations."""

    connectivity = Attr(
        field_type=connectivity.Connectivity,
        label="Long-range connectivity",
        default=None,
        required=True,
        doc="""A tvb.datatypes.Connectivity object which contains the
         structural long-range connectivity data (i.e., white-matter tracts). In
         combination with the ``Long-range coupling function`` it defines the inter-regional
         connections. These couplings undergo a time delay via signal propagation
         with a propagation speed of ``Conduction Speed``""")

    conduction_speed = Float(
        label="Conduction Speed",
        default=3.0,
        required=False,
        # range=basic.Range(lo=0.01, hi=100.0, step=1.0),
        doc="""Conduction speed for ``Long-range connectivity`` (mm/ms)""")

    coupling = Attr(
        field_type=coupling.Coupling,
        label="Long-range coupling function",
        default=coupling.Linear(),
        required=True,
        doc="""The coupling function is applied to the activity propagated
        between regions by the ``Long-range connectivity`` before it enters the local
        dynamic equations of the Model. Its primary purpose is to 'rescale' the
        incoming activity to a level appropriate to Model.""")

    surface = Attr(
        field_type=cortex.Cortex,
        label="Cortical surface",
        default=None,
        required=False,
        doc="""By default, a Cortex object which represents the
        cortical surface defined by points in the 3D physical space and their
        neighborhood relationship. In the current TVB version, when setting up a
        surface-based simulation, the option to configure the spatial spread of
        the ``Local Connectivity`` is available.""")

    stimulus = Attr(
        field_type=patterns.SpatioTemporalPattern,
        label="Spatiotemporal stimulus",
        default=None,
        required=False,
        doc="""A ``Spatiotemporal stimulus`` can be defined at the region or surface level.
        It's composed of spatial and temporal components. For region defined stimuli
        the spatial component is just the strength with which the temporal
        component is applied to each region. For surface defined stimuli,  a
        (spatial) function, with finite-support, is used to define the strength
        of the stimuli on the surface centred around one or more focal points.
        In the current version of TVB, stimuli are applied to the first state
        variable of the ``Local dynamic model``.""")

    model = Attr(
        field_type=models.Model,
        label="Local dynamic model",
        default=models.Generic2dOscillator(),
        required=True,
        doc="""A tvb.simulator.Model object which describe the local dynamic
        equations, their parameters, and, to some extent, where connectivity
        (local and long-range) enters and which state-variables the Monitors
        monitor. By default the 'Generic2dOscillator' model is used. Read the
        Scientific documentation to learn more about this model.""")

    integrator = Attr(
        field_type=integrators.Integrator,
        label="Integration scheme",
        default=integrators.HeunDeterministic(),
        required=True,
        doc="""A tvb.simulator.Integrator object which is
            an integration scheme with supporting attributes such as
            integration step size and noise specification for stochastic
            methods. It is used to compute the time courses of the model state
            variables.""")

    initial_conditions = NArray(
        label="Initial Conditions",
        required=False,
        doc="""Initial conditions from which the simulation will begin. By
        default, random initial conditions are provided. Needs to be the same shape
        as simulator 'history', ie, initial history function which defines the 
        minimal initial state of the network with time delays before time t=0. 
        If the number of time points in the provided array is insufficient the 
        array will be padded with random values based on the 'state_variables_range'
        attribute.""")

    monitors = List(
        of=monitors.Monitor,
        label="Monitor(s)",
        default=(monitors.TemporalAverage(),),
        doc="""A tvb.simulator.Monitor or a list of tvb.simulator.Monitor
        objects that 'know' how to record relevant data from the simulation. Two
        main types exist: 1) simple, spatial and temporal, reductions (subsets
        or averages); 2) physiological measurements, such as EEG, MEG and fMRI.
        By default the Model's specified variables_of_interest are returned,
        temporally downsampled from the raw integration rate to a sample rate of
        1024Hz.""")

    simulation_length = Float(
        label="Simulation Length (ms, s, m, h)",
        default=1000.0,  # ie 1 second
        required=True,
        doc="""The length of a simulation (default in milliseconds).""")

    history = None  # type: SparseHistory

    @property
    def good_history_shape(self):
        """Returns expected history shape."""
        n_reg = self.connectivity.number_of_regions
        shape = self.horizon, len(self.model.state_variables), n_reg, self.model.number_of_modes
        return shape

    calls = 0
    current_step = 0
    number_of_nodes = None
    _memory_requirement_guess = None
    _memory_requirement_census = None
    _storage_requirement = None
    _runtime = None

    integrate_next_step = None

    # methods consist of
    # 1) generic configure
    # 2) component specific configure
    # 3) loop preparation
    # 4) loop step
    # 5) estimations

    @property
    def is_surface_simulation(self):
        if self.surface:
            return True
        return False

    def _configure_integrator_next_step(self):
        if self.model.nintvar < self.model.nvar:
            self.integrate_next_step = self.integrator.integrate_with_update
        else:
            self.integrate_next_step = self.integrator.integrate

    def _configure_integrator_boundaries(self):
        if self.model.state_variable_boundaries is not None:
            indices = []
            boundaries = []
            for sv, sv_bounds in self.model.state_variable_boundaries.items():
                indices.append(self.model.state_variables.index(sv))
                boundaries.append(sv_bounds)
            sort_inds = numpy.argsort(indices)
            self.integrator.bounded_state_variable_indices = numpy.array(indices)[sort_inds]
            self.integrator.state_variable_boundaries = numpy.array(boundaries).astype("float64")[sort_inds]
        else:
            self.integrator.bounded_state_variable_indices = None
            self.integrator.state_variable_boundaries = None

    def preconfigure(self):
        """Configure just the basic fields, so that memory can be estimated."""
        self.connectivity.configure()
        if self.surface:
            self.surface.configure()
        if self.stimulus:
            self.stimulus.configure()
        self.coupling.configure()
        self.model.configure()
        self.integrator.configure()
        self._configure_integrator_next_step()
        self._configure_integrator_boundaries()
        # monitors needs to be a list or tuple, even if there is only one...
        if not isinstance(self.monitors, (list, tuple)):
            self.monitors = [self.monitors]
        # Configure monitors
        for monitor in self.monitors:
            monitor.configure()
        # "Nodes" refers to either regions or vertices + non-cortical regions.
        if self.surface is None:
            self.number_of_nodes = self.connectivity.number_of_regions
            self.log.info('Region simulation with %d ROI nodes', self.number_of_nodes)
        else:
            rm = self.surface.region_mapping
            unmapped = self.connectivity.unmapped_indices(rm)
            self._regmap = numpy.r_[rm, unmapped]
            self.number_of_nodes = self._regmap.shape[0]
            self.log.info('Surface simulation with %d vertices + %d non-cortical, %d total nodes',
                          rm.size, unmapped.size, self.number_of_nodes)
        self._guesstimate_memory_requirement()

    def configure(self, full_configure=True):
        """Configure simulator and its components.

        The first step of configuration is to run the configure methods of all
        the Simulator's components, ie its traited attributes.

        Configuration of a Simulator primarily consists of calculating the
        attributes, etc, which depend on the combinations of the Simulator's
        traited attributes (keyword args).

        Converts delays from physical time units into integration steps
        and updates attributes that depend on combinations of the 6 inputs.

        Returns
        -------
        sim: Simulator
            The configured Simulator instance.

        """
        if self._dfun is None:
            self._dfun = self.model.dfun

        if self._spatial_param_reshape is None:
            self._spatial_param_reshape = self.model.spatial_param_reshape

        if full_configure:
            # When run from GUI, preconfigure is run separately, and we want to avoid running that part twice
            self.preconfigure()

        # Make sure spatialised model parameters have the right shape (number_of_nodes, 1)
        # todo: this exclusion list is fragile, consider excluding declarative attrs that are not arrays
        excluded_params = ("state_variable_range", "state_variable_boundaries", "variables_of_interest",
                           "noise", "psi_table", "nerf_table", "gid")
        for param in type(self.model).declarative_attrs:
            if param in excluded_params:
                continue
            # If it's a surface sim and model parameters were provided at the region level
            region_parameters = getattr(self.model, param)
            if self.surface is not None:
                if region_parameters.shape[0] == self.connectivity.number_of_regions:
                    new_parameters = \
                        region_parameters[self.surface.region_mapping].reshape(self._spatial_param_reshape)
                    setattr(self.model, param, new_parameters)
            region_parameters = getattr(self.model, param)
            if region_parameters.shape[0] == self.number_of_nodes:
                new_parameters = region_parameters.reshape(self._spatial_param_reshape)
                setattr(self.model, param, new_parameters)
        # Configure spatial component of any stimuli
        self._configure_stimuli()
        # Set delays, provided in physical units, in integration steps.
        self.connectivity.set_idelays(self.integrator.dt)
        self.horizon = self.connectivity.idelays.max() + 1
        # Reshape integrator.noise.nsig, if necessary.
        if isinstance(self.integrator, integrators.IntegratorStochastic):
            self._configure_integrator_noise()
        # Setup history
        self._configure_history(self.initial_conditions)
        # Configure Monitors to work with selected Model, etc...
        self._configure_monitors()
        # Estimate of memory usage.
        self._census_memory_requirement()
        # Allow user to chain configure to another call or assignment.
        return self

    def _handle_random_state(self, random_state):
        if random_state is not None:
            if isinstance(self.integrator, integrators.IntegratorStochastic):
                self.integrator.noise.random_stream.set_state(random_state)
                msg = "random_state supplied with seed %s"
                self.log.info(msg, self.integrator.noise.random_stream.get_state()[1][0])
            else:
                self.log.warn("random_state supplied for non-stochastic integration")

    def _prepare_local_coupling(self):
        if self.surface is None:
            local_coupling = 0.0
        else:
            if self.surface.coupling_strength.size == 1:
                local_coupling = (self.surface.coupling_strength[0] *
                                  self.surface.local_connectivity.matrix)
            elif self.surface.coupling_strength.size == self.surface.number_of_vertices:
                ind = numpy.arange(self.number_of_nodes, dtype=numpy.intc)
                vec_cs = numpy.zeros((self.number_of_nodes,))
                vec_cs[:self.surface.number_of_vertices] = self.surface.coupling_strength
                sp_cs = scipy.sparse.csc_matrix((vec_cs, (ind, ind)),
                                                shape=(self.number_of_nodes, self.number_of_nodes))
                local_coupling = sp_cs * self.surface.local_connectivity.matrix
            if local_coupling.shape[1] < self.number_of_nodes:
                # must match unmapped indices handling in preconfigure
                from scipy.sparse import csr_matrix, vstack, hstack
                nn = self.number_of_nodes
                npad = nn - local_coupling.shape[0]
                rpad = csr_matrix((local_coupling.shape[0], npad))
                bpad = csr_matrix((npad, nn))
                local_coupling = vstack([hstack([local_coupling, rpad]), bpad])
        return local_coupling

    def _prepare_stimulus(self):
        if self.stimulus is None:
            stimulus = 0.0
        else:
            time = numpy.r_[0.0: self.simulation_length: self.integrator.dt]
            self.stimulus.configure_time(time.reshape((1, -1)))
            stimulus = numpy.zeros((self.model.nvar, self.number_of_nodes, 1))
            self.log.debug("stimulus shape is: %s", stimulus.shape)
        return stimulus

    def _loop_compute_node_coupling(self, step):
        """Compute delayed node coupling values."""
        coupling = self.coupling(step, self.history)
        if self.surface is not None:
            coupling = coupling[:, self._regmap]
        return coupling

    def _loop_update_stimulus(self, step, stimulus):
        """Update stimulus values for current time step."""
        if self.stimulus is not None:
            # TODO stim_step != current step
            stim_step = step - (self.current_step + 1)
            stimulus[self.model.stvar, :, :] = self.stimulus(stim_step).reshape((1, -1, 1))

    def _loop_update_history(self, step, n_reg, state):
        """Update history."""
        if self.surface is not None and state.shape[1] > self.connectivity.number_of_regions:
            region_state = numpy.zeros((n_reg, state.shape[0], state.shape[2]))  # temp (node, cvar, mode)
            numpy_add_at(region_state, self._regmap, state.transpose((1, 0, 2)))  # sum within region
            region_state /= numpy.bincount(self._regmap).reshape((-1, 1, 1))  # div by n node in region
            state = region_state.transpose((1, 0, 2))  # (cvar, node, mode)
        self.history.update(step, state)

    def _loop_monitor_output(self, step, state, node_coupling):
        observed = self.model.observe(state)
        output = [monitor.record(step,
                                 node_coupling if isinstance(monitor, monitors.AfferentCoupling) else observed)
                  for monitor in self.monitors]
        if any(outputi is not None for outputi in output):
            return output

    def bound_and_clamp(self, state):
        # If there is a state boundary...
        if self.integrator.state_variable_boundaries is not None:
            # ...use the integrator's bound_state
            self.integrator.bound_state(state)
        # If there is a state clamping...
        if self.integrator.clamped_state_variable_values is not None:
            # ...use the integrator's clamp_state
            self.integrator.clamp_state(state)

    def __call__(self, simulation_length=None, random_state=None, n_steps=None):
        """
        Return an iterator which steps through simulation time, generating monitor outputs.

        See the run method for a convenient way to collect all output in one call.

        :param simulation_length: Length of the simulation to perform in ms.
        :param random_state:  State of NumPy RNG to use for stochastic integration.
        :param n_steps: Length of the simulation to perform in integration steps. Overrides simulation_length.
        :return: Iterator over monitor outputs.
        """

        self.calls += 1
        if simulation_length is not None:
            self.simulation_length = float(simulation_length)

        # intialization
        self._guesstimate_runtime()
        self._calculate_storage_requirement()
        self._handle_random_state(random_state)
        n_reg = self.connectivity.number_of_regions
        local_coupling = self._prepare_local_coupling()
        stimulus = self._prepare_stimulus()
        state = self.current_state
        start_step = self.current_step + 1
        node_coupling = self._loop_compute_node_coupling(start_step)

        # integration loop
        if n_steps is None:
            n_steps = int(math.ceil(self.simulation_length / self.integrator.dt))
        else:
            if not numpy.issubdtype(type(n_steps), numpy.integer):
                raise TypeError("Incorrect type for n_steps: %s, expected integer" % type(n_steps))

        for step in range(start_step, start_step + n_steps):
            self._loop_update_stimulus(step, stimulus)
            state = self.integrate_next_step(state, self.model, node_coupling, local_coupling, stimulus)
            self._loop_update_history(step, n_reg, state)
<<<<<<< HEAD
            node_coupling = self._loop_compute_node_coupling(step + 1)
            output = self._loop_monitor_output(step, state, node_coupling)
=======
            # needs implementing by history + coupling?
            output = self._loop_monitor_output(step, state)
            node_coupling = self._loop_compute_node_coupling(step + 1)
>>>>>>> 74f59f00
            if output is not None:
                yield output

        self.current_state = state
        self.current_step = self.current_step + n_steps

    def _configure_history(self, initial_conditions):
        """
        Set initial conditions for the simulation using either the provided
        initial_conditions or, if none are provided, the model's initial()
        method. This method is called durin the Simulator's __init__().

        Any initial_conditions that are provided as an argument are expected
        to have dimensions 1, 2, and 3 with shapse corresponding to the number
        of state_variables, nodes and modes, respectively. If the provided
        inital_conditions are shorter in time (dim=0) than the required history
        the model's initial() method is called to make up the difference.

        """
        rng = numpy.random
        if hasattr(self.integrator, 'noise'):
            rng = self.integrator.noise.random_stream
        # Default initial conditions
        if initial_conditions is None:
            n_time, n_svar, n_node, n_mode = self.good_history_shape
            self.log.info('Preparing initial history of shape %r using model.initial()', self.good_history_shape)
            if self.surface is not None:
                n_node = self.number_of_nodes
            history = self.model.initial(self.integrator.dt, (n_time, n_svar, n_node, n_mode), rng)
        # ICs provided
        else:
            # history should be [timepoints, state_variables, nodes, modes]
            self.log.info('Using provided initial history of shape %r', initial_conditions.shape)
            n_time, n_svar, n_node, n_mode = ic_shape = initial_conditions.shape
            nr = self.connectivity.number_of_regions
            if self.surface is not None and n_node == nr:
                initial_conditions = initial_conditions[:, :, self._regmap]
                return self._configure_history(initial_conditions)
            elif self.surface is None and ic_shape[1:] != self.good_history_shape[1:]:
                raise ValueError("Incorrect history sample shape %s, expected %s"
                                 % (ic_shape[1:], self.good_history_shape[1:]))
            else:
                if ic_shape[0] >= self.horizon:
                    self.log.debug("Using last %d time-steps for history.", self.horizon)
                    history = initial_conditions[-self.horizon:, :, :, :].copy()
                else:
                    self.log.debug('Padding initial conditions with model.initial')
                    history = self.model.initial(self.integrator.dt, self.good_history_shape, rng)
                    shift = self.current_step % self.horizon
                    history = numpy.roll(history, -shift, axis=0)
                    if self.surface is not None:
                        n_reg = self.connectivity.number_of_regions
                        (nt, ns, _, nm), ax = history.shape, (2, 0, 1, 3)
                        region_initial_conditions = numpy.zeros((nt, ns, n_reg, nm))
                        numpy_add_at(region_initial_conditions.transpose(ax), self._regmap, initial_conditions.transpose(ax))
                        region_initial_conditions /= numpy.bincount(self._regmap).reshape((-1, 1))
                        history[:region_initial_conditions.shape[0], :, :, :] = region_initial_conditions
                    else:
                        history[:ic_shape[0], :, :, :] = initial_conditions
                    history = numpy.roll(history, shift, axis=0)
                self.current_step += ic_shape[0] - 1

        # Make sure that history values are bounded
        for it in range(history.shape[0]):
            self.bound_and_clamp(history[it])
        self.log.info('Final initial history shape is %r', history.shape)

        # create initial state from history
        self.current_state = history[self.current_step % self.horizon].copy()
        self.log.debug('initial state has shape %r' % (self.current_state.shape,))
        if self.surface is not None and history.shape[2] > self.connectivity.number_of_regions:
            n_reg = self.connectivity.number_of_regions
            (nt, ns, _, nm), ax = history.shape, (2, 0, 1, 3)
            region_history = numpy.zeros((nt, ns, n_reg, nm))
            numpy_add_at(region_history.transpose(ax), self._regmap, history.transpose(ax))
            region_history /= numpy.bincount(self._regmap).reshape((-1, 1))
            history = region_history
        # create history query implementation
        self.history = SparseHistory(
            self.connectivity.weights,
            self.connectivity.idelays,
            self.model.cvar,
            self.model.number_of_modes
        )
        # initialize its buffer
        self.history.initialize(history)

    def _configure_integrator_noise(self):
        """
        This enables having noise to be state variable specific and/or to enter
        only via specific brain structures, for example it we only want to
        consider noise as an external input entering the brain via appropriate
        thalamic nuclei.

        Support 3 possible shapes:
            1) number_of_nodes;

            2) number_of_state_variables; and

            3) (number_of_state_variables, number_of_nodes).

        """
        if self.integrator.noise.ntau > 0.0:
            self.integrator.noise.configure_coloured(self.integrator.dt,
                                                     self.good_history_shape[1:])
        else:
            self.integrator.noise.configure_white(self.integrator.dt,
                                                  self.good_history_shape[1:])

        if self.surface is not None:
            if self.integrator.noise.nsig.size == self.connectivity.number_of_regions:
                self.integrator.noise.nsig = self.integrator.noise.nsig[self.surface.region_mapping]
            elif self.integrator.noise.nsig.size == self.model.nvar * self.connectivity.number_of_regions:
                self.integrator.noise.nsig = self.integrator.noise.nsig[:, self.surface.region_mapping]

        good_nsig_shape = (self.model.nvar, self.number_of_nodes,
                           self.model.number_of_modes)
        nsig = self.integrator.noise.nsig
        self.log.debug("Given noise shape is %s", nsig.shape)
        if nsig.shape in (good_nsig_shape, (1,)):
            return
        elif nsig.shape == (self.model.nvar,):
            nsig = nsig.reshape((self.model.nvar, 1, 1))
        elif nsig.shape == (self.number_of_nodes,):
            nsig = nsig.reshape((1, self.number_of_nodes, 1))
        elif nsig.shape == (self.model.nvar, self.number_of_nodes):
            nsig = nsig.reshape((self.model.nvar, self.number_of_nodes, 1))
        else:
            msg = "Bad Simulator.integrator.noise.nsig shape: %s"
            self.log.error(msg % str(nsig.shape))

        self.log.debug("Corrected noise shape is %s", nsig.shape)
        self.integrator.noise.nsig = nsig

    def _configure_monitors(self):
        """ Configure the requested Monitors for this Simulator """
        # Coerce to list if required
        if not isinstance(self.monitors, (list, tuple)):
            self.monitors = [self.monitors]
        # Configure monitors
        for monitor in self.monitors:
            monitor.config_for_sim(self)

    def _configure_stimuli(self):
        """ Configure the defined Stimuli for this Simulator """
        if self.stimulus is not None:
            if self.surface:
                # NOTE the region mapping of the stimuli should also include the subcortical areas
                self.stimulus.configure_space(region_mapping=numpy.r_[self.surface.region_mapping, self.connectivity.unmapped_indices(self.surface.region_mapping)])
            else:
                self.stimulus.configure_space()

    # TODO: update all those functions below to compute the fine scale requirements as well, ...if you can! :)

    # used by simulator adaptor
    def memory_requirement(self):
        """
        Return an estimated of the memory requirements (Bytes) for this
        simulator's current configuration.
        """
        self._guesstimate_memory_requirement()
        return self._memory_requirement_guess

    # appears to be unused
    def runtime(self, simulation_length):
        """
        Return an estimated run time (seconds) for the simulator's current
        configuration and a specified simulation length.

        """
        self.simulation_length = simulation_length
        self._guesstimate_runtime()
        return self._runtime

    # used by simulator adaptor
    def storage_requirement(self):
        """
        Return an estimated storage requirement (Bytes) for the simulator's
        current configuration and a specified simulation length.

        """
        self._calculate_storage_requirement()
        return self._storage_requirement

    def _guesstimate_memory_requirement(self):
        """
        guesstimate the memory required for this simulator.

        Guesstimate is based on the shape of the dominant arrays, and as such
        can operate before configuration.

        NOTE: Assumes returned/yeilded data is in some sense "taken care of" in
            the world outside the simulator, and so doesn't consider it, making
            the simulator's history, and surface if present, the dominant
            memory pigs...

        """
        if self.surface:
            number_of_nodes = self.surface.number_of_vertices
        else:
            number_of_nodes = self.connectivity.number_of_regions

        number_of_regions = self.connectivity.number_of_regions

        magic_number = 2.42  # Current guesstimate is low by about a factor of 2, seems safer to over estimate...
        bits_64 = 8.0  # Bytes
        bits_32 = 4.0  # Bytes
        # NOTE: The speed hack for getting the first element of hist shape should
        #      partially resolves calling of this method with a non-configured
        #     connectivity, there remains the less common issue if no tract_lengths...
        hist_shape = (self.connectivity.tract_lengths.max() / (self.conduction_speed or
                                                               self.connectivity.speed or 3.0) / self.integrator.dt,
                      self.model.nvar, number_of_nodes,
                      self.model.number_of_modes)
        self.log.debug("Estimated history shape is %r", hist_shape)

        memreq = numpy.prod(hist_shape) * bits_64
        if self.surface:
            memreq += self.surface.number_of_triangles * 3 * bits_32 * 2  # normals
            memreq += self.surface.number_of_vertices * 3 * bits_64 * 2  # normals
            memreq += number_of_nodes * number_of_regions * bits_64 * 4  # region_mapping, region_average, region_sum
            # ???memreq += self.surface.local_connectivity.matrix.nnz * 8

        if not hasattr(self.monitors, '__len__'):
            self.monitors = [self.monitors]

        for monitor in self.monitors:
            if not isinstance(monitor, monitors.Bold):
                stock_shape = (monitor.period / self.integrator.dt,
                               len(self.model.variables_of_interest),
                               number_of_nodes,
                               self.model.number_of_modes)
                memreq += numpy.prod(stock_shape) * bits_64
                if hasattr(monitor, "sensors"):
                    try:
                        memreq += number_of_nodes * monitor.sensors.number_of_sensors * bits_64  # projection_matrix
                    except AttributeError:
                        self.log.debug("No sensors specified, guessing memory based on default EEG.")
                        memreq += number_of_nodes * 62.0 * bits_64

            else:
                stock_shape = (monitor.hrf_length * monitor._stock_sample_rate,
                               len(self.model.variables_of_interest),
                               number_of_nodes,
                               self.model.number_of_modes)
                interim_stock_shape = (1.0 / (2.0 ** -2 * self.integrator.dt),
                                       len(self.model.variables_of_interest),
                                       number_of_nodes,
                                       self.model.number_of_modes)
                memreq += numpy.prod(stock_shape) * bits_64
                memreq += numpy.prod(interim_stock_shape) * bits_64

        if psutil and memreq > psutil.virtual_memory().total:
            self.log.warning("There may be insufficient memory for this simulation.")

        self._memory_requirement_guess = magic_number * memreq
        msg = "Memory requirement estimate: simulation will need about %.1f MB"
        self.log.info(msg, self._memory_requirement_guess / 2 ** 20)

    def _census_memory_requirement(self):
        """
        Guesstimate the memory required for this simulator.

        Guesstimate is based on a census of the dominant arrays after the
        simulator has been configured.

        NOTE: Assumes returned/yeilded data is in some sense "taken care of" in
            the world outside the simulator, and so doesn't consider it, making
            the simulator's history, and surface if present, the dominant
            memory pigs...

        """
        magic_number = 2.42  # Current guesstimate is low by about a factor of 2, seems safer to over estimate...
        memreq = self.history.nbytes
        try:
            memreq += self.surface.triangles.nbytes * 2
            memreq += self.surface.vertices.nbytes * 2
            memreq += self.surface.region_mapping.nbytes * self.number_of_nodes * 8. * 4  # region_average, region_sum
            memreq += self.surface.local_connectivity.matrix.nnz * 8
        except AttributeError:
            pass

        for monitor in self.monitors:
            memreq += monitor._stock.nbytes
            if isinstance(monitor, monitors.Bold):
                memreq += monitor._interim_stock.nbytes

        if psutil and memreq > psutil.virtual_memory().total:
            self.log.warning("Memory estimate exceeds total available RAM.")

        self._memory_requirement_census = magic_number * memreq
        # import pdb; pdb.set_trace()
        msg = "Memory requirement census: simulation will need about %.1f MB"
        self.log.info(msg % (self._memory_requirement_census / 1048576.0))

    def _guesstimate_runtime(self):
        """
        Estimate the runtime for this simulator.

        Spread in parallel executions of larger arrays means this will be an over-estimation,
        or rather a single threaded estimation...
        Different choice of integrators and monitors has an additional effect,
        on the magic number though relatively minor

        """
        magic_number = 6.57e-06  # seconds
        self._runtime = (magic_number * self.number_of_nodes * self.model.nvar * self.model.number_of_modes *
                         self.simulation_length / self.integrator.dt)
        msg = "Simulation runtime should be about %0.3f seconds"
        self.log.info(msg, self._runtime)

    def _calculate_storage_requirement(self):
        """
        Calculate the storage requirement for the simulator, configured with
        models, monitors, etc being run for a particular simulation length.
        While this is only approximate, it is far more reliable/accurate than
        the memory and runtime guesstimates.
        """
        self.log.info("Calculating storage requirement for ...")
        strgreq = 0
        for monitor in self.monitors:
            # Avoid division by zero for monitor not yet configured
            # (in framework this is executed, when only preconfigure has been called):
            current_period = monitor.period or self.integrator.dt
            strgreq += (TvbProfile.current.MAGIC_NUMBER * self.simulation_length *
                        self.number_of_nodes * self.model.nvar *
                        self.model.number_of_modes / current_period)
        self.log.info("Calculated storage requirement for simulation: %d " % int(strgreq))
        self._storage_requirement = int(strgreq)

    def run(self, **kwds):
        """Convenience method to call the simulator with **kwds and collect output data."""
        ts, xs = [], []
        for _ in self.monitors:
            ts.append([])
            xs.append([])
        wall_time_start = time.time()
        for data in self(**kwds):
            for tl, xl, t_x in zip(ts, xs, data):
                if t_x is not None:
                    t, x = t_x
                    tl.append(t)
                    xl.append(x)
        elapsed_wall_time = time.time() - wall_time_start
        self.log.info("%.3f s elapsed, %.3fx real time", elapsed_wall_time,
                      elapsed_wall_time * 1e3 / self.simulation_length)
        for i in range(len(ts)):
            ts[i] = numpy.array(ts[i])
            xs[i] = numpy.array(xs[i])
        return list(zip(ts, xs))<|MERGE_RESOLUTION|>--- conflicted
+++ resolved
@@ -56,9 +56,6 @@
 # TODO with refactor, this becomes more of a builder, since iterator will account for
 # most of the runtime associated with a simulation.
 class Simulator(HasTraits):
-    _spatial_param_reshape = None
-    _dfun = None
-
     """A Simulator assembles components required to perform simulations."""
 
     connectivity = Attr(
@@ -267,12 +264,6 @@
             The configured Simulator instance.
 
         """
-        if self._dfun is None:
-            self._dfun = self.model.dfun
-
-        if self._spatial_param_reshape is None:
-            self._spatial_param_reshape = self.model.spatial_param_reshape
-
         if full_configure:
             # When run from GUI, preconfigure is run separately, and we want to avoid running that part twice
             self.preconfigure()
@@ -281,19 +272,19 @@
         # todo: this exclusion list is fragile, consider excluding declarative attrs that are not arrays
         excluded_params = ("state_variable_range", "state_variable_boundaries", "variables_of_interest",
                            "noise", "psi_table", "nerf_table", "gid")
+        spatial_reshape = self.model.spatial_param_reshape
         for param in type(self.model).declarative_attrs:
             if param in excluded_params:
                 continue
             # If it's a surface sim and model parameters were provided at the region level
             region_parameters = getattr(self.model, param)
             if self.surface is not None:
-                if region_parameters.shape[0] == self.connectivity.number_of_regions:
-                    new_parameters = \
-                        region_parameters[self.surface.region_mapping].reshape(self._spatial_param_reshape)
+                if region_parameters.size == self.connectivity.number_of_regions:
+                    new_parameters = region_parameters[self.surface.region_mapping].reshape(spatial_reshape)
                     setattr(self.model, param, new_parameters)
             region_parameters = getattr(self.model, param)
-            if region_parameters.shape[0] == self.number_of_nodes:
-                new_parameters = region_parameters.reshape(self._spatial_param_reshape)
+            if region_parameters.size == self.number_of_nodes:
+                new_parameters = region_parameters.reshape(spatial_reshape)
                 setattr(self.model, param, new_parameters)
         # Configure spatial component of any stimuli
         self._configure_stimuli()
@@ -378,11 +369,9 @@
             state = region_state.transpose((1, 0, 2))  # (cvar, node, mode)
         self.history.update(step, state)
 
-    def _loop_monitor_output(self, step, state, node_coupling):
+    def _loop_monitor_output(self, step, state):
         observed = self.model.observe(state)
-        output = [monitor.record(step,
-                                 node_coupling if isinstance(monitor, monitors.AfferentCoupling) else observed)
-                  for monitor in self.monitors]
+        output = [monitor.record(step, observed) for monitor in self.monitors]
         if any(outputi is not None for outputi in output):
             return output
 
@@ -434,14 +423,9 @@
             self._loop_update_stimulus(step, stimulus)
             state = self.integrate_next_step(state, self.model, node_coupling, local_coupling, stimulus)
             self._loop_update_history(step, n_reg, state)
-<<<<<<< HEAD
-            node_coupling = self._loop_compute_node_coupling(step + 1)
-            output = self._loop_monitor_output(step, state, node_coupling)
-=======
             # needs implementing by history + coupling?
             output = self._loop_monitor_output(step, state)
             node_coupling = self._loop_compute_node_coupling(step + 1)
->>>>>>> 74f59f00
             if output is not None:
                 yield output
 
@@ -594,8 +578,6 @@
             else:
                 self.stimulus.configure_space()
 
-    # TODO: update all those functions below to compute the fine scale requirements as well, ...if you can! :)
-
     # used by simulator adaptor
     def memory_requirement(self):
         """
