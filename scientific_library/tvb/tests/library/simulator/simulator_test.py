# -*- coding: utf-8 -*-
#
#
#  TheVirtualBrain-Scientific Package. This package holds all simulators, and 
# analysers necessary to run brain-simulations. You can use it stand alone or
# in conjunction with TheVirtualBrain-Framework Package. See content of the
# documentation-folder for more details. See also http://www.thevirtualbrain.org
#
# (c) 2012-2020, Baycrest Centre for Geriatric Care ("Baycrest") and others
#
# This program is free software: you can redistribute it and/or modify it under the
# terms of the GNU General Public License as published by the Free Software Foundation,
# either version 3 of the License, or (at your option) any later version.
# This program is distributed in the hope that it will be useful, but WITHOUT ANY
# WARRANTY; without even the implied warranty of MERCHANTABILITY or FITNESS FOR A
# PARTICULAR PURPOSE.  See the GNU General Public License for more details.
# You should have received a copy of the GNU General Public License along with this
# program.  If not, see <http://www.gnu.org/licenses/>.
#
#
#   CITATION:
# When using The Virtual Brain for scientific publications, please cite it as follows:
#
#   Paula Sanz Leon, Stuart A. Knock, M. Marmaduke Woodman, Lia Domide,
#   Jochen Mersmann, Anthony R. McIntosh, Viktor Jirsa (2013)
#       The Virtual Brain: a simulator of primate brain network dynamics.
#   Frontiers in Neuroinformatics (7:10. doi: 10.3389/fninf.2013.00010)
#
#

"""

Tests all the possible combinations of (available) models and integration 
schemes (region and surface based simulations).

.. moduleauthor:: Paula Sanz Leon <sanzleon.paula@gmail.com@>
.. moduleauthor:: Stuart A. Knock <Stuart@tvb.invalid>

"""

import itertools

import numpy
import pytest
from tvb.datatypes.connectivity import Connectivity
from tvb.datatypes.cortex import Cortex
from tvb.datatypes.equations import Linear
from tvb.datatypes.local_connectivity import LocalConnectivity
from tvb.datatypes.patterns import StimuliRegion
from tvb.datatypes.region_mapping import RegionMapping
from tvb.datatypes.surfaces import CorticalSurface
from tvb.simulator import simulator, coupling, integrators, monitors, noise
from tvb.simulator.integrators import HeunDeterministic, IntegratorStochastic
from tvb.simulator.models import ModelsEnum
from tvb.tests.library.base_testcase import BaseTestCase

MODEL_CLASSES = ModelsEnum.get_base_model_subclasses()
METHOD_CLASSES = integrators.Integrator.get_known_subclasses().values()


class Simulator(object):
    """
    Simulator test class
    
    """

    def __init__(self):
        """
        Initialise the structural information, coupling function, and monitors.
        
        """

        # Initialise some Monitors with period in physical time
        raw = monitors.Raw()
        rawvoi = monitors.RawVoi()
        gavg = monitors.GlobalAverage(period=2 ** -2)
        subsamp = monitors.SubSample(period=2 ** -2)
        tavg = monitors.TemporalAverage(period=2 ** -2)
        coupl = monitors.AfferentCoupling()
        coupltavg = monitors.AfferentCouplingTemporalAverage(period=2 ** -2)
        eeg = monitors.EEG.from_file()
        eeg.period = 2 ** -2
        eeg2 = monitors.EEG.from_file()
        eeg2.period = 2 ** -2
        eeg2.reference = 'Fp2'  # EEG with a reference electrode
        meg = monitors.MEG.from_file()
        meg.period = 2 ** -2

        self.monitors = (raw, rawvoi, gavg, subsamp, tavg, coupl, coupltavg, eeg, eeg2, meg)

        self.method = None
        self.sim = None

        self.stim_nodes = numpy.r_[10, 20]
        self.stim_value = 3.0

    def run_simulation(self, simulation_length=2 ** 2):
        """
        Test a simulator constructed with one of the <model>_<scheme> methods.
        """

        results = [[] for _ in self.monitors]

        for step in self.sim(simulation_length=simulation_length):
            for i, result in enumerate(step):
                if result is not None:
                    results[i].append(result)

        return results

    def configure(self, dt=2 ** -3, model=ModelsEnum.GENERIC_2D_OSCILLATOR.get_class(), speed=4.0,
                  coupling_strength=0.00042, method=HeunDeterministic,
                  surface_sim=False,
                  default_connectivity=True,
                  with_stimulus=False):
        """
        Create an instance of the Simulator class, by default use the
        generic plane oscillator local dynamic model and the deterministic 
        version of Heun's method for the numerical integration.
        
        """
        self.method = method

        if default_connectivity:
            white_matter = Connectivity.from_file()
            region_mapping = RegionMapping.from_file(source_file="regionMapping_16k_76.txt")
        else:
            white_matter = Connectivity.from_file(source_file="connectivity_192.zip")
            region_mapping = RegionMapping.from_file(source_file="regionMapping_16k_192.txt")
        region_mapping.surface = CorticalSurface.from_file()

        white_matter_coupling = coupling.Linear(a=numpy.array([coupling_strength]))
        white_matter.speed = numpy.array([speed])  # no longer allow scalars to numpy array promotion

        dynamics = model()

        if issubclass(method, IntegratorStochastic):
            hisss = noise.Additive(nsig=numpy.array([2 ** -11]))
            integrator = method(dt=dt, noise=hisss)
        else:
            integrator = method(dt=dt)

        if surface_sim:
            local_coupling_strength = numpy.array([2 ** -10])
            default_cortex = Cortex.from_file()
            default_cortex.region_mapping_data = region_mapping
            default_cortex.coupling_strength = local_coupling_strength
            if default_connectivity:
                default_cortex.local_connectivity = LocalConnectivity.from_file()
            else:
                default_cortex.local_connectivity = LocalConnectivity()
            default_cortex.local_connectivity.surface = default_cortex.region_mapping_data.surface
            # TODO stimulus
        else:
            default_cortex = None
            if with_stimulus:
                weights = StimuliRegion.get_default_weights(white_matter.weights.shape[0])
                weights[self.stim_nodes] = 1.
                stimulus = StimuliRegion(
                    temporal=Linear(parameters={"a": 0.0, "b": self.stim_value}),
                    connectivity=white_matter,
                    weight=weights
                )

        # Order of monitors determines order of returned values.
        self.sim = simulator.Simulator()
        self.sim.surface = default_cortex
        self.sim.model = dynamics
        self.sim.integrator = integrator
        self.sim.connectivity = white_matter
        self.sim.coupling = white_matter_coupling
        self.sim.monitors = self.monitors
        if with_stimulus:
            self.sim.stimulus = stimulus
        self.sim.configure()


class TestSimulator(BaseTestCase):
    @pytest.mark.slow
    @pytest.mark.parametrize('model_class,method_class', itertools.product(MODEL_CLASSES, METHOD_CLASSES))
    def test_simulator_region(self, model_class, method_class):
        test_simulator = Simulator()
        test_simulator.configure(model=model_class, method=method_class, surface_sim=False)
        result = test_simulator.run_simulation()

        self.assert_equal(len(test_simulator.monitors), len(result))
        for ts in result:
            assert ts is not None
            assert len(ts) > 0

    @pytest.mark.slow
    @pytest.mark.parametrize('default_connectivity', [True, False])
    def test_simulator_surface(self, default_connectivity):
        """
        This test evaluates if surface simulations run as basic flow.
        """
        test_simulator = Simulator()

        test_simulator.configure(surface_sim=True, default_connectivity=default_connectivity)
        result = test_simulator.run_simulation(simulation_length=2)

        assert len(test_simulator.monitors) == len(result)

    def test_integrator_boundaries_config(self):
        from .models_test import TestBoundsModel
        test_simulator = simulator.Simulator()
        test_simulator.model = TestBoundsModel()
        test_simulator.model.configure()
        test_simulator.integrator = HeunDeterministic()
        test_simulator.integrator.configure()
<<<<<<< HEAD
        test_simulator.configure_integration_for_model()
=======
        test_simulator.integrator.configure_boundaries(test_simulator.model)
>>>>>>> d60a4b85
        assert numpy.all(test_simulator.integrator.bounded_state_variable_indices == numpy.array([0, 1, 2, 3]))
        min_float = numpy.finfo("double").min
        max_float = numpy.finfo("double").max
        state_variable_boundaries = numpy.array([[0.0, 1.0], [min_float, 1.0],
                                                 [0.0, max_float], [min_float, max_float]]).astype("float64")
        assert numpy.allclose(state_variable_boundaries,
                              test_simulator.integrator.state_variable_boundaries,
                              1.0 / numpy.finfo("single").max)

    def _config_connectivity(self, test_simulator):
        test_simulator.connectivity = Connectivity.from_file()
        test_simulator.connectivity.configure()
        test_simulator.connectivity.set_idelays(test_simulator.integrator.dt)
        test_simulator.horizon = test_simulator.connectivity.idelays.max() + 1

    def _assert_history_inside_boundaries(self, test_simulator):
        for sv_ind in test_simulator.integrator.bounded_state_variable_indices:
            sv_boundaries = test_simulator.integrator.state_variable_boundaries[sv_ind]
            assert test_simulator.current_state[sv_ind, :, :].min() >= sv_boundaries[0]
            assert test_simulator.current_state[sv_ind, :, :].max() <= sv_boundaries[1]

    def test_history_bound_and_clamp_only_bound(self):
        from .models_test import TestBoundsModel
        test_simulator = simulator.Simulator()
        test_simulator.model = TestBoundsModel()
        test_simulator.model.configure()
        test_simulator.integrator = HeunDeterministic()
        test_simulator.integrator.configure()
        self._config_connectivity(test_simulator)

        test_simulator._configure_history(None)
        assert numpy.all(test_simulator.integrator.bounded_state_variable_indices is None)

<<<<<<< HEAD
        test_simulator.configure_integration_for_model()
=======
        test_simulator.integrator.configure_boundaries(test_simulator.model)
>>>>>>> d60a4b85
        test_simulator._configure_history(None)
        assert numpy.all(test_simulator.integrator.bounded_state_variable_indices == numpy.array([0, 1, 2, 3]))
        self._assert_history_inside_boundaries(test_simulator)

    def test_history_bound_and_clamp(self):
        from .models_test import TestBoundsModel
        test_simulator = simulator.Simulator()
        test_simulator.model = TestBoundsModel()
        test_simulator.model.configure()
        self._config_connectivity(test_simulator)

        test_simulator.integrator = HeunDeterministic()
        test_simulator.integrator.clamped_state_variable_indices = numpy.array([1, 2])
        value_for_clamp = numpy.zeros((2, 76, 1))
        test_simulator.integrator.clamped_state_variable_values = value_for_clamp
        test_simulator.integrator.configure()
<<<<<<< HEAD
        test_simulator.configure_integration_for_model()
=======
        test_simulator.integrator.configure_boundaries(test_simulator.model)
>>>>>>> d60a4b85

        test_simulator._configure_history(None)
        assert numpy.array_equal(test_simulator.current_state[1:3, :, :], value_for_clamp)

    def test_integrator_update_variables_config(self):
        from .models_test import TestUpdateVariablesModel
        test_simulator = simulator.Simulator()
        test_simulator.model = TestUpdateVariablesModel()
        test_simulator.model.configure()
        test_simulator.integrator.configure()
        test_simulator.configure_integration_for_model()
        assert test_simulator.integrate_next_step == test_simulator.integrator.integrate_with_update
        assert numpy.all(test_simulator.model.state_variable_mask == \
                         [var not in test_simulator.model.non_integrated_variables
                          for var in test_simulator.model.state_variables])
        assert numpy.all(test_simulator.model.state_variable_mask == [True, True, True, False, False])
        assert (test_simulator.model.nvar - test_simulator.model.n_intvar) == \
                len(test_simulator.model.non_integrated_variables) == \
                (test_simulator.model.nvar - numpy.sum(test_simulator.model.state_variable_mask)) == 2

    def test_integrator_update_variables_with_boundaries_and_clamp_config(self):
        from .models_test import TestUpdateVariablesBoundsModel
        test_simulator = simulator.Simulator()
        test_simulator.model = TestUpdateVariablesBoundsModel()
        test_simulator.model.configure()
        test_simulator.integrator.clamped_state_variable_indices = numpy.array([0, 4])
        test_simulator.integrator.clamped_state_variable_values = numpy.array([0.0, 0.0])
        test_simulator.integrator.configure()
        test_simulator.configure_integration_for_model()
        assert numpy.all(test_simulator.integrator.bounded_state_variable_indices == numpy.array([0, 1, 2, 3]))
        finfo = numpy.finfo(dtype="float64")
        assert numpy.all(
            test_simulator.integrator.state_variable_boundaries ==
                numpy.array([[0.0, 1.0], [finfo.min, 1.0], [0.0, finfo.max], [finfo.min, finfo.max]]))
        assert numpy.all(
            test_simulator.integrator._bounded_integration_state_variable_indices == numpy.array([0, 1, 2]))
        assert numpy.all(
            test_simulator.integrator._integration_state_variable_boundaries == numpy.array([[0.0, 1.0],
                                                                                             [finfo.min, 1.0],
                                                                                             [0.0, finfo.max]]))
        assert numpy.all(test_simulator.integrator._clamped_integration_state_variable_indices == numpy.array([0]))
        assert numpy.all(test_simulator.integrator._clamped_integration_state_variable_values == numpy.array([0.0]))

    @pytest.mark.parametrize('default_connectivity', [True, False])
    def test_simulator_regional_stimulus(self, default_connectivity):
        test_simulator = Simulator()
        test_simulator.configure(surface_sim=False, default_connectivity=default_connectivity, with_stimulus=True)
        stimulus = test_simulator.sim._prepare_stimulus()
        self.assert_equal(
            stimulus.shape,
            (
                test_simulator.sim.model.nvar,
                test_simulator.sim.connectivity.number_of_regions,
                test_simulator.sim.model.number_of_modes
            )
        )

        test_simulator.sim._loop_update_stimulus(1, stimulus)
        self.assert_equal(numpy.count_nonzero(stimulus), len(test_simulator.stim_nodes))
        assert numpy.allclose(stimulus[test_simulator.sim.model.stvar, test_simulator.stim_nodes, :],
                              test_simulator.stim_value,
                              1.0 / numpy.finfo("single").max)<|MERGE_RESOLUTION|>--- conflicted
+++ resolved
@@ -208,11 +208,7 @@
         test_simulator.model.configure()
         test_simulator.integrator = HeunDeterministic()
         test_simulator.integrator.configure()
-<<<<<<< HEAD
-        test_simulator.configure_integration_for_model()
-=======
-        test_simulator.integrator.configure_boundaries(test_simulator.model)
->>>>>>> d60a4b85
+        test_simulator.configure_integration_for_model()
         assert numpy.all(test_simulator.integrator.bounded_state_variable_indices == numpy.array([0, 1, 2, 3]))
         min_float = numpy.finfo("double").min
         max_float = numpy.finfo("double").max
@@ -246,11 +242,7 @@
         test_simulator._configure_history(None)
         assert numpy.all(test_simulator.integrator.bounded_state_variable_indices is None)
 
-<<<<<<< HEAD
-        test_simulator.configure_integration_for_model()
-=======
-        test_simulator.integrator.configure_boundaries(test_simulator.model)
->>>>>>> d60a4b85
+        test_simulator.configure_integration_for_model()
         test_simulator._configure_history(None)
         assert numpy.all(test_simulator.integrator.bounded_state_variable_indices == numpy.array([0, 1, 2, 3]))
         self._assert_history_inside_boundaries(test_simulator)
@@ -267,11 +259,7 @@
         value_for_clamp = numpy.zeros((2, 76, 1))
         test_simulator.integrator.clamped_state_variable_values = value_for_clamp
         test_simulator.integrator.configure()
-<<<<<<< HEAD
-        test_simulator.configure_integration_for_model()
-=======
-        test_simulator.integrator.configure_boundaries(test_simulator.model)
->>>>>>> d60a4b85
+        test_simulator.configure_integration_for_model()
 
         test_simulator._configure_history(None)
         assert numpy.array_equal(test_simulator.current_state[1:3, :, :], value_for_clamp)
