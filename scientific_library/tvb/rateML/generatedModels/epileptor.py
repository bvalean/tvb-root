--- conflicted
+++ resolved
@@ -146,11 +146,7 @@
     variables_of_interest = List(
         of=str,
         label="Variables or quantities available to Monitors",
-<<<<<<< HEAD
-        choices=('x1 ** x2', 'x2', ),
-=======
         choices=('x1', 'x2', ),
->>>>>>> 992a084b
         default=('x1', 'y1', 'z', 'x2', 'y2', 'g', ),
         doc="Variables to monitor"
     )
