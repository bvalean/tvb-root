--- conflicted
+++ resolved
@@ -5,11 +5,7 @@
 import numpy
 
 from tvb.basic.neotraits.api import Attr, NArray
-<<<<<<< HEAD
-from tvb.simulator.coupling import Linear, Coupling
-=======
 from tvb.simulator.coupling import Coupling,Linear
->>>>>>> a85cc651
 from tvb.simulator.monitors import Monitor, Raw, RawVoi
 
 
