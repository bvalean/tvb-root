--- conflicted
+++ resolved
@@ -61,11 +61,7 @@
           python3 setup.py develop
 
       - name: run library tests
-<<<<<<< HEAD
-        run: cd scientific_library && pytest -n12
-=======
         run: cd scientific_library && python -m pytest -n4
->>>>>>> 914f0576
 
       - name: run framework tests
         run: cd framework_tvb && python -m pytest