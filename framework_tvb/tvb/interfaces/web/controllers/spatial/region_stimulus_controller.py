# -*- coding: utf-8 -*-
#
#
# TheVirtualBrain-Framework Package. This package holds all Data Management, and 
# Web-UI helpful to run brain-simulations. To use it, you also need do download
# TheVirtualBrain-Scientific Package (for simulators). See content of the
# documentation-folder for more details. See also http://www.thevirtualbrain.org
#
# (c) 2012-2020, Baycrest Centre for Geriatric Care ("Baycrest") and others
#
# This program is free software: you can redistribute it and/or modify it under the
# terms of the GNU General Public License as published by the Free Software Foundation,
# either version 3 of the License, or (at your option) any later version.
# This program is distributed in the hope that it will be useful, but WITHOUT ANY
# WARRANTY; without even the implied warranty of MERCHANTABILITY or FITNESS FOR A
# PARTICULAR PURPOSE.  See the GNU General Public License for more details.
# You should have received a copy of the GNU General Public License along with this
# program.  If not, see <http://www.gnu.org/licenses/>.
#
#
#   CITATION:
# When using The Virtual Brain for scientific publications, please cite it as follows:
#
#   Paula Sanz Leon, Stuart A. Knock, M. Marmaduke Woodman, Lia Domide,
#   Jochen Mersmann, Anthony R. McIntosh, Viktor Jirsa (2013)
#       The Virtual Brain: a simulator of primate brain network dynamics.
#   Frontiers in Neuroinformatics (7:10. doi: 10.3389/fninf.2013.00010)
#
#

"""
.. moduleauthor:: Bogdan Neacsa <bogdan.neacsa@codemart.ro>
.. moduleauthor:: Ionel Ortelecan <ionel.ortelecan@codemart.ro>
"""

import json
import uuid
import cherrypy
import numpy
from tvb.adapters.creators.stimulus_creator import RegionStimulusCreatorForm, RegionStimulusCreator, \
    StimulusRegionSelectorForm, RegionStimulusCreatorModel
from tvb.adapters.datatypes.h5.patterns_h5 import StimuliRegionH5
from tvb.adapters.simulator.equation_forms import get_ui_name_to_equation_dict, get_form_for_equation
from tvb.adapters.visualizers.connectivity import ConnectivityViewer
from tvb.core.adapters.abcadapter import ABCAdapter
from tvb.core.entities.file.files_helper import FilesHelper
from tvb.core.entities.storage import dao
from tvb.core.neocom import h5
from tvb.datatypes.patterns import StimuliRegion
from tvb.interfaces.web.controllers import common
from tvb.interfaces.web.controllers.decorators import handle_error, expose_page, expose_fragment, using_template, \
    check_user
from tvb.interfaces.web.controllers.flow_controller import FlowController
from tvb.interfaces.web.controllers.spatial.base_spatio_temporal_controller import SpatioTemporalController
from tvb.interfaces.web.controllers.spatial.surface_model_parameters_controller import EquationPlotForm

LOAD_EXISTING_URL = '/spatial/stimulus/region/load_region_stimulus'
RELOAD_DEFAULT_PAGE_URL = '/spatial/stimulus/region/reset_region_stimulus'

KEY_REGION_STIMULUS = "stim-region"
KEY_REGION_STIMULUS_NAME = "stim-region-name"


class TemporalPlotForm(EquationPlotForm):
    def __init__(self):
        super(TemporalPlotForm, self).__init__()
        self.min_x.label = 'Temporal Start Time(ms)'
        self.min_x.doc = "The minimum value of the x-axis for temporal equation plot. " \
                         "Not persisted, used only for visualization."
        self.max_x.label = 'Temporal Start Time(ms)'
        self.max_x.doc = "The maximum value of the x-axis for temporal equation plot. " \
                         "Not persisted, used only for visualization."

    def fill_from_post(self, form_data):
        if self.min_x.name in form_data:
            self.min_x.fill_from_post(form_data)
        if self.max_x.name in form_data:
            self.max_x.fill_from_post(form_data)


class RegionStimulusController(SpatioTemporalController):
    """
    Control layer for defining Stimulus entities on Regions.
    """
    CONNECTIVITY_FIELD = 'set_connectivity'
    TEMPORAL_FIELD = 'set_temporal'
    DISPLAY_NAME_FIELD = 'set_display_name'
    TEMPORAL_PARAMS_FIELD = 'set_temporal_param'

    def __init__(self):
        SpatioTemporalController.__init__(self)
        self.equation_choices = get_ui_name_to_equation_dict()

    @cherrypy.expose
    def set_connectivity(self, **param):
        current_region_stim = common.get_from_session(KEY_REGION_STIMULUS)
        connectivity_form_field = RegionStimulusCreatorForm(self.equation_choices, common.get_current_project().id).connectivity
        connectivity_form_field.fill_from_post(param)
        current_region_stim.connectivity = connectivity_form_field.value
        conn_index = ABCAdapter.load_entity_by_gid(connectivity_form_field.value.hex)
        current_region_stim.weight = StimuliRegion.get_default_weights(conn_index.number_of_regions)

    @cherrypy.expose
    def set_display_name(self, **param):
        display_name_form_field = StimulusRegionSelectorForm(common.get_current_project().id).display_name
        display_name_form_field.fill_from_post(param)
        if display_name_form_field.value is not None:
            common.add2session(KEY_REGION_STIMULUS_NAME, display_name_form_field.value)

    @cherrypy.expose
    @using_template('form_fields/form_field')
    @handle_error(redirect=False)
    @check_user
    def set_temporal(self, temporal_equation):
        eq_class = get_ui_name_to_equation_dict().get(temporal_equation)
        current_region_stim = common.get_from_session(KEY_REGION_STIMULUS)
        current_region_stim.temporal = eq_class()

        eq_params_form = get_form_for_equation(eq_class)(prefix=RegionStimulusCreatorForm.NAME_TEMPORAL_PARAMS_DIV)
        #TODO: check eqPrefixes
        return {'adapter_form': eq_params_form, 'equationsPrefixes': self.plotted_equation_prefixes}

    @cherrypy.expose
    def set_temporal_param(self, **param):
        current_region_stim = common.get_from_session(KEY_REGION_STIMULUS)
        eq_param_form_class = get_form_for_equation(type(current_region_stim.temporal))
        eq_param_form = eq_param_form_class(prefix=RegionStimulusCreatorForm.NAME_TEMPORAL_PARAMS_DIV)
        eq_param_form.fill_from_post(param)
        eq_param_form.fill_trait(current_region_stim.temporal)

    def step_1(self):
        """
        Generate the required template dictionary for the first step.
        """
        current_stimuli_region = common.get_from_session(KEY_REGION_STIMULUS)
        selected_stimulus_gid = current_stimuli_region.gid.hex
        region_stim_selector_form = StimulusRegionSelectorForm(common.get_current_project().id)
        region_stim_selector_form.region_stimulus.data = selected_stimulus_gid
        region_stim_selector_form.display_name.data = common.get_from_session(KEY_REGION_STIMULUS_NAME)

        region_stim_creator_form = RegionStimulusCreatorForm(self.equation_choices, common.get_current_project().id)
        if not hasattr(current_stimuli_region, 'connectivity') or not current_stimuli_region.connectivity:
            current_connectivity_in_form = region_stim_creator_form.connectivity._get_values_from_db()[0]
            region_stim_creator_form.connectivity.data = current_connectivity_in_form[2]
            current_stimuli_region.connectivity = uuid.UUID(region_stim_creator_form.connectivity.value)

        region_stim_creator_form.fill_from_trait(current_stimuli_region)

        template_specification = dict(title="Spatio temporal - Region stimulus")
        template_specification['mainContent'] = 'spatial/stimulus_region_step1_main'
        template_specification['isSingleMode'] = True
        template_specification['regionStimSelectorForm'] = self.render_spatial_form(region_stim_selector_form)
        template_specification['regionStimCreatorForm'] = self.render_spatial_form(region_stim_creator_form)
        template_specification['baseUrl'] = '/spatial/stimulus/region'
        self.plotted_equation_prefixes = {
            self.CONNECTIVITY_FIELD: region_stim_creator_form.connectivity.name,
            self.TEMPORAL_FIELD: region_stim_creator_form.temporal.name,
            self.TEMPORAL_PARAMS_FIELD: region_stim_creator_form.temporal_params.name[1:],
            self.DISPLAY_NAME_FIELD: region_stim_selector_form.display_name.name
        }
        template_specification['fieldsWithEvents'] = json.dumps(self.plotted_equation_prefixes)
        template_specification['next_step_url'] = '/spatial/stimulus/region/step_1_submit'
        template_specification['anyScaling'] = 0
        template_specification = self._add_extra_fields_to_interface(template_specification)
        return self.fill_default_attributes(template_specification)

    def step_2(self):
        """
        Generate the required template dictionary for the second step.
        """
        current_region_stimulus = common.get_from_session(KEY_REGION_STIMULUS)
        region_stim_selector_form = StimulusRegionSelectorForm(common.get_current_project().id)
        region_stim_selector_form.region_stimulus.data = current_region_stimulus.gid.hex
        region_stim_selector_form.display_name.data = common.get_from_session(KEY_REGION_STIMULUS_NAME)

        template_specification = dict(title="Spatio temporal - Region stimulus")
        template_specification['mainContent'] = 'spatial/stimulus_region_step2_main'
        template_specification['next_step_url'] = '/spatial/stimulus/region/step_2_submit'
<<<<<<< HEAD
        template_specification['regionStimSelectorForm'] = FlowController().get_template_dict(region_stim_selector_form)
=======
        template_specification['regionStimSelectorForm'] = self.render_adapter_form(region_stim_selector_form)
>>>>>>> 5cde6a4d

        default_weights = current_region_stimulus.weight
        if len(default_weights) == 0:
            selected_connectivity = ABCAdapter.load_entity_by_gid(current_region_stimulus.connectivity.hex)
            default_weights = StimuliRegion.get_default_weights(selected_connectivity.number_of_regions)

        template_specification['node_weights'] = json.dumps(default_weights.tolist())
        template_specification[common.KEY_PARAMETERS_CONFIG] = False
        template_specification.update(self.display_connectivity(current_region_stimulus.connectivity.hex))
        return self.fill_default_attributes(template_specification)

    def do_step(self, step_idx, from_step=None):
        """
        Go to the step given by :param step_idx. In case the next step is the
        create one (3), we want to remain on the same step as before so that is
        handled differently depending on the :param from_step.
        """
        if int(step_idx) == 1:
            return self.step_1()
        if int(step_idx) == 2:
            return self.step_2()
        if int(step_idx) == 3:
            self.create_stimulus()
            if from_step == 2:
                return self.step_2()
            return self.step_1()

    def _reset_region_stimulus(self):
        new_region_stimulus = RegionStimulusCreatorModel()
        new_region_stimulus.temporal = RegionStimulusCreatorForm.default_temporal()
        # TODO: proper init
        new_region_stimulus.weight = numpy.array([])
        common.add2session(KEY_REGION_STIMULUS, new_region_stimulus)
        common.add2session(KEY_REGION_STIMULUS_NAME, None)

    @expose_page
    def step_1_submit(self, next_step, do_reset=0, **kwargs):
        """
        Any submit from the first step should be handled here. Update the context then
        go to the next step as required. In case a reset is needed create a clear context.
        """
        if int(do_reset) == 1:
            self._reset_region_stimulus()
        return self.do_step(next_step)

    @expose_page
    def step_2_submit(self, next_step, **kwargs):
        """
        Any submit from the second step should be handled here. Update the context and then do 
        the next step as required.
        """
        return self.do_step(next_step, 2)

    @staticmethod
    def display_connectivity(connectivity_gid):
        """
        Generates the html for displaying the connectivity matrix.
        """
        connectivity = ABCAdapter.load_entity_by_gid(connectivity_gid)

        current_project = common.get_current_project()
        file_handler = FilesHelper()
        conn_path = file_handler.get_project_folder(current_project, str(connectivity.fk_from_operation))

        connectivity_viewer_params = ConnectivityViewer.get_connectivity_parameters(connectivity, conn_path)

        template_specification = dict()
        template_specification['isSingleMode'] = True
        template_specification.update(connectivity_viewer_params)
        return template_specification

    def create_stimulus(self):
        """
        Creates a stimulus from the given data.
        """
        current_stimulus_region = common.get_from_session(KEY_REGION_STIMULUS)
        region_stimulus_creator = ABCAdapter.build_adapter_from_class(RegionStimulusCreator)
        self.flow_service.fire_operation(region_stimulus_creator, common.get_logged_user(),
                                         common.get_current_project().id, view_model=current_stimulus_region)
        common.set_important_message("The operation for creating the stimulus was successfully launched.")

    @cherrypy.expose
    @handle_error(redirect=False)
    def update_scaling(self, **kwargs):
        """
        Update the scaling according to the UI.
        """
        current_stimuli_region = common.get_from_session(KEY_REGION_STIMULUS)
        try:
            scaling = json.loads(kwargs['scaling'])
            current_stimuli_region.weight = numpy.array(scaling)
            return 'true'
        except Exception as ex:
            self.logger.exception(ex)
            return 'false'

    @expose_fragment('spatial/equation_displayer')
    def get_equation_chart(self, **form_data):
        """
        Returns the html which contains the plot with the temporal equation.
        """
        try:
            plot_form = TemporalPlotForm()
            if form_data:
                plot_form.fill_from_post(form_data)

            min_x, max_x, ui_message = self.get_x_axis_range(plot_form.min_x.value, plot_form.max_x.value)
            current_stimuli_region = common.get_from_session(KEY_REGION_STIMULUS)
            series_data, display_ui_message = current_stimuli_region.temporal.get_series_data(min_range=min_x,
                                                                                             max_range=max_x)
            all_series = self.get_series_json(series_data, 'Temporal')

            if display_ui_message:
                ui_message = self.get_ui_message(["temporal"])

            return {'allSeries': all_series, 'prefix': 'temporal', 'message': ui_message}
        except NameError as ex:
            self.logger.exception(ex)
            return {'allSeries': None, 'errorMsg': "Incorrect parameters for equation passed."}
        except SyntaxError as ex:
            self.logger.exception(ex)
            return {'allSeries': None, 'errorMsg': "Some of the parameters hold invalid characters."}
        except Exception as ex:
            self.logger.exception(ex)
            return {'allSeries': None, 'errorMsg': ex}

    def _load_existent_region_stimuli(self, region_stimulus_gid):
        existent_region_stimulus_index = dao.get_datatype_by_gid(region_stimulus_gid)
        stimuli_region = RegionStimulusCreatorModel()

        stimuli_region_path = h5.path_for_stored_index(existent_region_stimulus_index)
        with StimuliRegionH5(stimuli_region_path) as stimuli_region_h5:
            stimuli_region_h5.load_into(stimuli_region)

        dummy_gid = uuid.UUID(existent_region_stimulus_index.connectivity_gid)
        stimuli_region.connectivity = dummy_gid

        common.add2session(KEY_REGION_STIMULUS, stimuli_region)
        common.add2session(KEY_REGION_STIMULUS_NAME, existent_region_stimulus_index.user_tag_1)
        return stimuli_region

    @expose_page
    def load_region_stimulus(self, region_stimulus_gid, from_step=None):
        """
        Loads the interface for the selected region stimulus.
        """
        self._load_existent_region_stimuli(region_stimulus_gid)
        return self.do_step(from_step)

    @expose_page
    def reset_region_stimulus(self, from_step):
        """
        Just reload default data as if stimulus is None. 
        
        from_step
            not actually used here since when the user selects None
            from the stimulus entities select we want to take him back to step 1
            always. Kept just for compatibility with the normal load entity of a 
            stimulus where we want to stay in the same page.

        """
        self._reset_region_stimulus()
        return self.do_step(1)

    def _add_extra_fields_to_interface(self, input_list):
        """
        The fields that have to be added to the existent
        adapter interface should be added in this method.
        """
        temporal_plot_list_form = TemporalPlotForm()
<<<<<<< HEAD
        input_list['temporalPlotInputList'] = FlowController().get_template_dict(temporal_plot_list_form)
=======
        input_list['temporalPlotInputList'] = self.render_adapter_form(temporal_plot_list_form)
>>>>>>> 5cde6a4d
        return input_list

    def fill_default_attributes(self, template_dictionary):
        """
        Overwrite base controller to add required parameters for adapter templates.
        """
        template_dictionary['loadExistentEntityUrl'] = LOAD_EXISTING_URL
        template_dictionary['resetToDefaultUrl'] = RELOAD_DEFAULT_PAGE_URL
        msg, msg_type = common.get_message_from_session()
        template_dictionary['displayedMessage'] = msg
        template_dictionary['messageType'] = msg_type
        return SpatioTemporalController.fill_default_attributes(self, template_dictionary, subsection='regionstim')<|MERGE_RESOLUTION|>--- conflicted
+++ resolved
@@ -176,11 +176,7 @@
         template_specification = dict(title="Spatio temporal - Region stimulus")
         template_specification['mainContent'] = 'spatial/stimulus_region_step2_main'
         template_specification['next_step_url'] = '/spatial/stimulus/region/step_2_submit'
-<<<<<<< HEAD
-        template_specification['regionStimSelectorForm'] = FlowController().get_template_dict(region_stim_selector_form)
-=======
         template_specification['regionStimSelectorForm'] = self.render_adapter_form(region_stim_selector_form)
->>>>>>> 5cde6a4d
 
         default_weights = current_region_stimulus.weight
         if len(default_weights) == 0:
@@ -351,11 +347,7 @@
         adapter interface should be added in this method.
         """
         temporal_plot_list_form = TemporalPlotForm()
-<<<<<<< HEAD
-        input_list['temporalPlotInputList'] = FlowController().get_template_dict(temporal_plot_list_form)
-=======
         input_list['temporalPlotInputList'] = self.render_adapter_form(temporal_plot_list_form)
->>>>>>> 5cde6a4d
         return input_list
 
     def fill_default_attributes(self, template_dictionary):
